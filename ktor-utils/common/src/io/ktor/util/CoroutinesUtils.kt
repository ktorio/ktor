/*
* Copyright 2014-2021 JetBrains s.r.o and contributors. Use of this source code is governed by the Apache 2.0 license.
*/

package io.ktor.util

import kotlinx.coroutines.*
import kotlin.coroutines.*

/**
 * Print [Job] children tree.
 */
public fun Job.printDebugTree(offset: Int = 0) {
    println(" ".repeat(offset) + this)

    children.forEach {
        it.printDebugTree(offset + 2)
    }

    if (offset == 0) println()
}

<<<<<<< HEAD
@Suppress("NOTHING_TO_INLINE")
internal expect inline fun <R, A> (suspend R.(A) -> Unit).startCoroutineUninterceptedOrReturn3(
    receiver: R,
    arg: A,
    continuation: Continuation<Unit>
): Any?

=======
>>>>>>> 0081f943
/**
 * Supervisor with empty coroutine exception handler ignoring all exceptions.
 */
public fun SilentSupervisor(parent: Job? = null): CoroutineContext =
    SupervisorJob(parent) + CoroutineExceptionHandler { _, _ -> }<|MERGE_RESOLUTION|>--- conflicted
+++ resolved
@@ -20,16 +20,6 @@
     if (offset == 0) println()
 }
 
-<<<<<<< HEAD
-@Suppress("NOTHING_TO_INLINE")
-internal expect inline fun <R, A> (suspend R.(A) -> Unit).startCoroutineUninterceptedOrReturn3(
-    receiver: R,
-    arg: A,
-    continuation: Continuation<Unit>
-): Any?
-
-=======
->>>>>>> 0081f943
 /**
  * Supervisor with empty coroutine exception handler ignoring all exceptions.
  */
