package io.ktor.http

import io.ktor.util.*
import java.net.*

fun URLBuilder.takeFrom(url: String) {
    takeFrom(URI(url))
}

fun URLBuilder.takeFrom(uri: URI) {
    uri.scheme?.let { protocol = URLProtocol.createOrDefault(it) }
    uri.host?.let { host = it }

    port = if (uri.port > 0) {
        uri.port
    } else {
        protocol.defaultPort
    }

<<<<<<< HEAD
    uri.path?.let {
=======
    uri.scheme?.let { protocol = URLProtocol.createOrDefault(it) }
    uri.host?.let { host = it }
    uri.rawPath?.let {
>>>>>>> fd286eb7
        encodedPath = when (it) {
            "" -> "/"
            else -> it
        }
    }
    uri.query?.let { parameters.appendAll(parseQueryString(it)) }
    if (uri.query?.isEmpty() == true) {
        trailingQuery = true
    }

    uri.fragment?.let { fragment = it }
}

fun URLBuilder.takeFrom(url: java.net.URL) = takeFrom(url.toURI())

fun URLBuilder.takeFrom(url: URLBuilder): URLBuilder {
    protocol = url.protocol
    host = url.host
    port = url.port
    encodedPath = url.encodedPath
    user = url.user
    password = url.password
    parameters.appendAll(url.parameters)
    fragment = url.fragment
    trailingQuery = url.trailingQuery

    return this
}

fun URLBuilder.takeFrom(url: Url): URLBuilder {
    protocol = url.protocol
    host = url.host
    port = url.port
    encodedPath = url.encodedPath
    user = url.user
    password = url.password
    parameters.appendAll(url.parameters)
    fragment = url.fragment
    trailingQuery = url.trailingQuery

    return this
}

val Url.fullPath: String
    get() {
        val parameters = when {
            parameters.isEmpty() && trailingQuery -> "?"
            !parameters.isEmpty() -> "?${decodeURLPart(parameters.formUrlEncode())}"
            else -> ""
        }
        val result = "$encodedPath$parameters".trim()
        return if (!result.startsWith("/")) "/$result" else result
    }

val Url.hostWithPort: String get() = "$host:$port"<|MERGE_RESOLUTION|>--- conflicted
+++ resolved
@@ -17,13 +17,7 @@
         protocol.defaultPort
     }
 
-<<<<<<< HEAD
-    uri.path?.let {
-=======
-    uri.scheme?.let { protocol = URLProtocol.createOrDefault(it) }
-    uri.host?.let { host = it }
     uri.rawPath?.let {
->>>>>>> fd286eb7
         encodedPath = when (it) {
             "" -> "/"
             else -> it
