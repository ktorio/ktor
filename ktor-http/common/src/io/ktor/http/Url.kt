/*
 * Copyright 2014-2021 JetBrains s.r.o and contributors. Use of this source code is governed by the Apache 2.0 license.
 */

package io.ktor.http

/**
 * Represents an immutable URL
 *
 * @property protocol
 * @property host name without port (domain)
 * @property port the specified port or protocol default port
 * @property specifiedPort port number that was specified to override protocol's default
 * @property encodedPath encoded path without query string
 * @property parameters URL query parameters
 * @property fragment URL fragment (anchor name)
 * @property user username part of URL
 * @property password password part of URL
 * @property trailingQuery keep trailing question character even if there are no query parameters
 */
public class Url internal constructor(
    public val protocol: URLProtocol,
    public val host: String,
    public val specifiedPort: Int,
    public val pathSegments: List<String>,
    public val parameters: Parameters,
    public val fragment: String,
    public val user: String?,
    public val password: String?,
    public val trailingQuery: Boolean,
    private val urlString: String
) {
    init {
        require(
            specifiedPort in 0..65535 ||
                specifiedPort == DEFAULT_PORT
        ) { "port must be between 0 and 65535, or $DEFAULT_PORT if not set" }
    }

    public val port: Int get() = specifiedPort.takeUnless { it == DEFAULT_PORT } ?: protocol.defaultPort

    public val encodedPath: String by lazy {
        if (pathSegments.isEmpty()) {
            return@lazy ""
        }
        val pathStartIndex = urlString.indexOf('/', protocol.name.length + 3)
        if (pathStartIndex == -1) {
            return@lazy ""
        }
        val pathEndIndex = urlString.indexOfAny(charArrayOf('?', '#'), pathStartIndex)
        if (pathEndIndex == -1) {
            return@lazy urlString.substring(pathStartIndex)
        }
        urlString.substring(pathStartIndex, pathEndIndex)
    }

    public val encodedQuery: String by lazy {
        val queryStart = urlString.indexOf('?') + 1
        if (queryStart == 0) return@lazy ""

        val queryEnd = urlString.indexOf('#', queryStart)
        if (queryEnd == -1) return@lazy urlString.substring(queryStart)

        urlString.substring(queryStart, queryEnd)
    }

    public val encodedPathAndQuery: String by lazy {
        val pathStart = urlString.indexOf('/', protocol.name.length + 3)
        if (pathStart == -1) {
            return@lazy ""
        }
        val queryEnd = urlString.indexOf('#', pathStart)
        if (queryEnd == -1) {
            return@lazy urlString.substring(pathStart)
        }
        urlString.substring(pathStart, queryEnd)
    }

    public val encodedUser: String? by lazy {
        if (user == null) return@lazy null
        if (user.isEmpty()) return@lazy ""
        val usernameStart = protocol.name.length + 3
        val usernameEnd = urlString.indexOfAny(charArrayOf(':', '@'), usernameStart)
        urlString.substring(usernameStart, usernameEnd)
    }

    public val encodedPassword: String? by lazy {
        if (password == null) return@lazy null
        if (password.isEmpty()) return@lazy ""
        val passwordStart = urlString.indexOf(':', protocol.name.length + 3) + 1
        val passwordEnd = urlString.indexOf('@')
        urlString.substring(passwordStart, passwordEnd)
    }

    public val encodedFragment: String by lazy {
        val fragmentStart = urlString.indexOf('#') + 1
        if (fragmentStart == 0) return@lazy ""

        urlString.substring(fragmentStart)
    }

    override fun toString(): String = urlString

    override fun equals(other: Any?): Boolean {
        if (this === other) return true
        if (other == null || this::class != other::class) return false

        other as Url

        if (urlString != other.urlString) return false

        return true
    }

    override fun hashCode(): Int {
        return urlString.hashCode()
    }

    public companion object {
<<<<<<< HEAD
        public fun parse(urlString: String): Url? {
=======
        public fun parse(urlString: String) : Url? {
>>>>>>> 886c2764
            return Url(urlString)
        }
    }
}

@Suppress("UNUSED_PARAMETER")
@Deprecated(
    "Url is not a data class anymore. Please use URLBuilder(url)",
    level = DeprecationLevel.ERROR,
    replaceWith = ReplaceWith("URLBuilder(this)")
)
public fun Url.copy(
    protocol: URLProtocol = this.protocol,
    host: String = this.host,
    specifiedPort: Int = this.specifiedPort,
    encodedPath: String = this.encodedPath,
    parameters: Parameters = this.parameters,
    fragment: String = this.fragment,
    user: String? = this.user,
    password: String? = this.password,
    trailingQuery: Boolean = this.trailingQuery
): Url = error("Please use URLBuilder(url)")

/**
 * [Url] authority.
 */
public val Url.authority: String
    get() = buildString {
        append(encodedUserAndPassword)

        if (specifiedPort == DEFAULT_PORT || specifiedPort == protocol.defaultPort) {
            append(host)
        } else {
            append(hostWithPort)
        }
    }

/**
 * A [Url] protocol and authority.
 */
public val Url.protocolWithAuthority: String
    get() = buildString {
        append(protocol.name)
        append("://")
        append(encodedUserAndPassword)

        if (specifiedPort == DEFAULT_PORT || specifiedPort == protocol.defaultPort) {
            append(host)
        } else {
            append(hostWithPort)
        }
    }

internal val Url.encodedUserAndPassword: String
    get() = buildString {
        appendUserAndPassword(encodedUser, encodedPassword)
    }<|MERGE_RESOLUTION|>--- conflicted
+++ resolved
@@ -117,11 +117,7 @@
     }
 
     public companion object {
-<<<<<<< HEAD
-        public fun parse(urlString: String): Url? {
-=======
         public fun parse(urlString: String) : Url? {
->>>>>>> 886c2764
             return Url(urlString)
         }
     }
