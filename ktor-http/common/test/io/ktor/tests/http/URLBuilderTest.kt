--- conflicted
+++ resolved
@@ -86,7 +86,6 @@
     }
 
     @Test
-<<<<<<< HEAD
     fun rewritePathDirectoryWithRelative() {
         val url = URLBuilder("https://example.org/first/directory/")
 
@@ -108,7 +107,8 @@
 
         url.takeFrom("./")
         assertEquals("https://example.org/first/./", url.buildString())
-=======
+    }
+
     fun queryParamsWithNoValue() {
         val url = URLBuilder("https://httpstat.us/?novalue")
         assertEquals("https://httpstat.us/?novalue", url.buildString())
@@ -118,6 +118,5 @@
     fun queryParamsWithEmptyValue() {
         val url = URLBuilder("https://httpstat.us/?empty=")
         assertEquals("https://httpstat.us/?empty=", url.buildString())
->>>>>>> a6d15d5f
     }
 }