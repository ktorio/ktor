--- conflicted
+++ resolved
@@ -303,20 +303,14 @@
         assertEquals(urlString, "$url")
     }
 
-<<<<<<< HEAD
-=======
-
->>>>>>> 886c2764
+
     @Test
     fun testUrlWithGivenString() {
         val validUrl = "https://localhost:8080/validUrl"
         assertNotNull(Url.parse(validUrl), "Invalid Url")
     }
 
-<<<<<<< HEAD
-=======
-
->>>>>>> 886c2764
+
     @Test
     fun testInvalidUrlReturnsNull() {
         val bogusUrl = "bogus"
