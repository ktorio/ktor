--- conflicted
+++ resolved
@@ -236,7 +236,6 @@
     }
 
     @Test
-<<<<<<< HEAD
     fun headersReturnNullWhenMissing() {
         val value = "world"
         val headers1 = headersOf("hello", value)
@@ -247,7 +246,8 @@
 
         assertNull(headers1.getAll("foo"))
         assertNull(headers2.getAll("foo"))
-=======
+    }
+  
     fun headerNamesValidation() {
         val illegalCharacters = "\u0000\u0009\r\n\"(),/:;<=>?@[\\]{}"
         HeadersBuilder().apply {
@@ -264,6 +264,5 @@
                 assertNull(get(key))
             }
         }
->>>>>>> e0a28094
     }
 }