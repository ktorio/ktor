--- conflicted
+++ resolved
@@ -6,17 +6,14 @@
 
 import io.ktor.http.cio.internals.*
 import io.ktor.utils.io.*
-<<<<<<< HEAD
-import io.ktor.utils.io.bits.*
 import io.ktor.utils.io.charsets.TooLongLineException
-=======
->>>>>>> 1331e2e5
 import io.ktor.utils.io.core.*
 import io.ktor.utils.io.pool.*
 import kotlinx.coroutines.CoroutineScope
 import kotlinx.coroutines.DelicateCoroutinesApi
 import kotlinx.coroutines.GlobalScope
 import kotlinx.io.EOFException
+import kotlinx.io.IOException
 import kotlin.coroutines.CoroutineContext
 
 private const val MAX_CHUNK_SIZE_LENGTH = 128
@@ -92,17 +89,12 @@
             }
 
             chunkSizeBuffer.clear()
-<<<<<<< HEAD
             try {
-                if (!input.readUTF8LineTo(chunkSizeBuffer, 2)) {
+                if (!input.readUTF8LineTo(chunkSizeBuffer, 2, httpLineEndings)) {
                     throw EOFException("Invalid chunk: content block of size $chunkSize ended unexpectedly")
                 }
             } catch (e: TooLongLineException) {
                 throw IOException("Expected CR+LF line ending but there was more content", e)
-=======
-            if (!input.readUTF8LineTo(chunkSizeBuffer, 2, httpLineEndings)) {
-                throw EOFException("Invalid chunk: content block of size $chunkSize ended unexpectedly")
->>>>>>> 1331e2e5
             }
             if (chunkSizeBuffer.isNotEmpty()) {
                 throw EOFException("Invalid chunk: content block should end with CR+LF")
