--- conflicted
+++ resolved
@@ -48,11 +48,6 @@
         classpath "org.jetbrains.kotlin:kotlin-serialization:$kotlin_version"
         classpath "me.champeau.gradle:jmh-gradle-plugin:$jmh_plugin_version"
         classpath "org.jetbrains.kotlinx:kotlinx.benchmark.gradle:$benchmarks_version"
-<<<<<<< HEAD
-        classpath "kotlinx.team:kotlinx.team.infra:$infra_version"
-=======
-        classpath "io.spring.gradle:dependency-management-plugin:$spring_dependency_management_version"
->>>>>>> 8cc9d4b1
     }
 }
 
