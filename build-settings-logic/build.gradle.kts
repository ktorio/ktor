--- conflicted
+++ resolved
@@ -12,15 +12,6 @@
     `kotlin-dsl`
 }
 
-<<<<<<< HEAD
-repositories {
-    google()
-    mavenCentral()
-    gradlePluginPortal()
-}
-
-=======
->>>>>>> d2c4ad59
 dependencies {
     implementation(libs.kotlin.gradlePlugin)
     implementation(libs.develocity)
