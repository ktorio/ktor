description = ""
kotlin {
    sourceSets {
        val jvmMain by getting {
            dependencies {
<<<<<<< HEAD
                api("io.dropwizard.metrics:metrics-core:4.2.2")
                api("io.dropwizard.metrics:metrics-jvm:4.2.1")
=======
                api("io.dropwizard.metrics:metrics-core:4.2.1")
                api("io.dropwizard.metrics:metrics-jvm:4.2.2")
>>>>>>> da6b1231
            }
        }
    }
}<|MERGE_RESOLUTION|>--- conflicted
+++ resolved
@@ -3,13 +3,8 @@
     sourceSets {
         val jvmMain by getting {
             dependencies {
-<<<<<<< HEAD
                 api("io.dropwizard.metrics:metrics-core:4.2.2")
-                api("io.dropwizard.metrics:metrics-jvm:4.2.1")
-=======
-                api("io.dropwizard.metrics:metrics-core:4.2.1")
                 api("io.dropwizard.metrics:metrics-jvm:4.2.2")
->>>>>>> da6b1231
             }
         }
     }
