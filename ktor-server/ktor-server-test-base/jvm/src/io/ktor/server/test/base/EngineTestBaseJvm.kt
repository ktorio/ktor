/*
 * Copyright 2014-2025 JetBrains s.r.o and contributors. Use of this source code is governed by the Apache 2.0 license.
 */

package io.ktor.server.test.base

import io.ktor.client.*
import io.ktor.client.engine.apache.Apache
import io.ktor.client.engine.apache5.*
import io.ktor.client.engine.cio.*
import io.ktor.client.request.*
import io.ktor.client.statement.*
import io.ktor.http.*
import io.ktor.network.tls.certificates.*
import io.ktor.server.application.*
import io.ktor.server.engine.*
import io.ktor.server.plugins.calllogging.*
import io.ktor.server.routing.*
import io.ktor.server.testing.*
import io.ktor.test.junit.*
import io.ktor.util.*
import kotlinx.coroutines.*
import org.junit.jupiter.api.AfterAll
import org.junit.jupiter.api.Assumptions.assumeTrue
import org.junit.jupiter.api.BeforeAll
import org.slf4j.Logger
import org.slf4j.LoggerFactory
import java.io.File
import java.io.IOException
import java.net.BindException
import java.net.HttpURLConnection
import java.net.InetSocketAddress
import java.net.Socket
import java.security.KeyStore
import java.security.SecureRandom
import java.security.cert.X509Certificate
import java.util.concurrent.CopyOnWriteArrayList
import java.util.concurrent.TimeUnit
import javax.net.ssl.SSLContext
import javax.net.ssl.TrustManagerFactory
import javax.net.ssl.X509TrustManager
import kotlin.coroutines.CoroutineContext
import kotlin.coroutines.EmptyCoroutineContext
import kotlin.time.Duration
import kotlin.time.Duration.Companion.milliseconds
import kotlin.time.Duration.Companion.minutes
import kotlin.time.Duration.Companion.seconds

actual abstract class EngineTestBase<
    TEngine : ApplicationEngine,
    TConfiguration : ApplicationEngine.Configuration
    > actual constructor(
    actual val applicationEngineFactory: ApplicationEngineFactory<TEngine, TConfiguration>,
) : BaseTest(), CoroutineScope {
    private val testJob = Job()

    protected val testDispatcher = Dispatchers.IO.limitedParallelism(32)

    protected val isUnderDebugger: Boolean =
        java.lang.management.ManagementFactory.getRuntimeMXBean().inputArguments.orEmpty()
            .any { "-agentlib:jdwp" in it }

    protected actual var port: Int = findFreePort()
    protected actual var sslPort: Int = findFreePort()
    protected actual var server: EmbeddedServer<TEngine, TConfiguration>? = null
    protected var callGroupSize: Int = -1
        private set
    protected actual var enableHttp2: Boolean = System.getProperty("enable.http2") == "true"
    protected actual var enableSsl: Boolean = System.getProperty("enable.ssl") != "false"
    protected actual var enableCertVerify: Boolean = System.getProperty("enable.cert.verify") == "true"

    private val allConnections = CopyOnWriteArrayList<HttpURLConnection>()

    val testLog: Logger = LoggerFactory.getLogger("io.ktor.test.EngineTestBase")

    @Target(AnnotationTarget.FUNCTION)
    @Retention
    protected actual annotation class Http2Only actual constructor()

    @Target(AnnotationTarget.FUNCTION)
    @Retention
    protected annotation class NoHttp2

    actual override val coroutineContext: CoroutineContext
        get() = testJob + testDispatcher

    override val timeout: Duration = if (isUnderDebugger) {
        1_000_000.milliseconds
    } else {
        System.getProperty("host.test.timeout.seconds")?.toLong()?.seconds ?: 4.minutes
    }

    override fun beforeTest() {
        super.beforeTest()

        val method = testMethod.orElseThrow { AssertionError("Method $testName not found") }

        if (method.isAnnotationPresent(Http2Only::class.java)) {
            assumeTrue(enableHttp2, "http2 is not enabled")
        }
        if (method.isAnnotationPresent(NoHttp2::class.java)) {
            enableHttp2 = false
        }

        testLog.trace("Starting server on port $port (SSL $sslPort)")
    }

    override fun afterTest() {
        try {
            allConnections.forEach { it.disconnect() }
            testLog.trace("Disposing server on port $port (SSL $sslPort)")
            server?.stop(0, 500, TimeUnit.MILLISECONDS)
        } finally {
            testJob.cancel()
            FreePorts.recycle(port)
            FreePorts.recycle(sslPort)
            super.afterTest()
        }
    }

    protected open fun createServer(
        log: Logger? = null,
        parent: CoroutineContext = EmptyCoroutineContext,
        module: Application.() -> Unit
    ): EmbeddedServer<TEngine, TConfiguration> {
        val savedPort = this.port
        val environment = applicationEnvironment {
            val delegate = LoggerFactory.getLogger("io.ktor.test")
            this.log = log ?: object : Logger by delegate {
                override fun error(msg: String?, t: Throwable?) {
                    if (t is ExpectedTestException) return
                    t?.let {
                        collectUnhandledException(it)
                        println("Critical test exception: $it")
                        it.printStackTrace()
                        println("From origin:")
                        Exception().printStackTrace()
                    }
                    delegate.error(msg, t)
                }
            }
        }
        val properties = serverConfig(environment) {
            this.parentCoroutineContext = parent
            module(module)
        }

        return embeddedServer(applicationEngineFactory, properties) {
            shutdownGracePeriod = 1000
            shutdownTimeout = 1000

            connector { port = savedPort }
            if (enableSsl) {
                sslConnector(keyStore, "mykey", { "changeit".toCharArray() }, { "changeit".toCharArray() }) {
                    this.port = sslPort
                    this.keyStorePath = keyStoreFile.absoluteFile
                    if (enableCertVerify) {
                        this.trustStore = keyStore
                        this.trustStorePath = keyStoreFile.absoluteFile
                    }
                }
            }
            configure(this)
            this@EngineTestBase.callGroupSize = callGroupSize
        }
    }

    protected open fun configure(configuration: TConfiguration) {
        // Empty, intended to be override in derived types when necessary
    }

    protected actual open fun plugins(application: Application, routingConfig: Route.() -> Unit) {
        application.install(CallLogging)
        application.install(RoutingRoot, routingConfig)
    }

    protected actual suspend fun createAndStartServer(
        log: Logger?,
        parent: CoroutineContext,
        routingConfigurer: Route.() -> Unit
    ): EmbeddedServer<TEngine, TConfiguration> {
        var lastFailures = emptyList<Throwable>()
        for (attempt in 1..5) {
            val server = createServer(log, parent) {
                plugins(this, routingConfigurer)
            }

            val failures = startServer(server)
            when {
                failures.isEmpty() -> return server
                failures.any { it.hasBindException() || it is TimeoutCancellationException } -> {
                    FreePorts.recycle(port)
                    FreePorts.recycle(sslPort)

                    port = findFreePort()
                    sslPort = findFreePort()
                    server.stop()
                    lastFailures = failures
                }

                else -> {
                    server.stop()
                    throw MultipleFailureException(failures)
                }
            }
        }

        throw MultipleFailureException(lastFailures)
    }

    @OptIn(DelicateCoroutinesApi::class)
    protected actual suspend fun startServer(server: EmbeddedServer<TEngine, TConfiguration>): List<Throwable> {
        this.server = server

        // we start it on the global scope because we don't want it to fail the whole test
        // as far as we have retry loop on call side
        val starting = GlobalScope.async(testDispatcher) {
            server.start(wait = false)

            withTimeout(minOf(10.seconds, timeout)) {
                server.engineConfig.connectors.forEach { connector ->
                    waitForPort(connector.port)
                }
            }
        }

        return try {
            starting.join()
            @OptIn(ExperimentalCoroutinesApi::class)
            starting.getCompletionExceptionOrNull()?.let { listOf(it) } ?: emptyList()
        } catch (t: Throwable) {
            starting.cancel()
            listOf(t)
        }
    }

    private fun Throwable.hasBindException(): Boolean {
        if (this is BindException) return true
        val cause = cause
        if (cause is BindException) return true
        if (cause == null) return false

        val all = HashSet<Throwable>()
        all.add(this)

        var current: Throwable = cause
        do {
            if (!all.add(current)) break
            current = current.cause ?: break
            if (current is BindException) return true
        } while (true)

        return false
    }

    protected fun findFreePort(): Int = FreePorts.select()

    protected actual suspend fun withUrl(
        path: String,
        builder: suspend HttpRequestBuilder.() -> Unit,
        block: suspend HttpResponse.(Int) -> Unit
    ) {
        withHttp1("http://127.0.0.1:$port$path", port, builder, block)

        if (enableSsl) {
            withHttp1("https://127.0.0.1:$sslPort$path", sslPort, builder, block)
        }

        if (enableHttp2 && enableSsl) {
            withHttp2("https://127.0.0.1:$sslPort$path", sslPort, builder, block)
        }
    }

    protected inline fun socket(block: Socket.() -> Unit) {
        Socket().use { socket ->
            socket.tcpNoDelay = true
            socket.soTimeout = timeout.inWholeMilliseconds.toInt()
            socket.connect(InetSocketAddress("localhost", port))

            block(socket)
        }
    }

    protected suspend fun withHttp1(
        urlString: String,
        port: Int,
        builder: suspend HttpRequestBuilder.() -> Unit,
        block: suspend HttpResponse.(Int) -> Unit
    ) {
        client.prepareRequest {
            url.takeFrom(urlString)
            builder()
        }.execute { response ->
            block(response, port)
        }
    }

    protected suspend fun withHttp2(
        url: String,
        port: Int,
        builder: suspend HttpRequestBuilder.() -> Unit,
        block: suspend HttpResponse.(Int) -> Unit
    ) {
        createApacheClient().use { client ->
            client.prepareRequest(url) {
                builder()
            }.execute { response ->
                block(response, port)
            }
        }
    }

    companion object {
        val keyStoreFile: File = File("build/temp.jks")
        val keyStore: KeyStore by lazy { generateCertificate(keyStoreFile) }
        lateinit var client: HttpClient

<<<<<<< HEAD
        val http2Client = lazy {
            HttpClient(Apache5) {
                followRedirects = false
                expectSuccess = false
                engine {
                    customizeClient {
                        disableAutomaticRetries()
                    }
                    pipelining = true
                    sslContext = SSLContext.getInstance("SSL").apply {
                        init(null, trustAllCertificates, SecureRandom())
                    }
                }
            }
        }

        @BeforeAll
        @JvmStatic
        fun setupAll() {
            keyStore = generateCertificate(keyStoreFile, algorithm = "SHA256withECDSA", keySizeInBits = 256)
=======
        fun createTrustManager(): X509TrustManager {
            val sslContext = SSLContext.getInstance("TLS")
>>>>>>> c1103e7e
            val tmf = TrustManagerFactory.getInstance(TrustManagerFactory.getDefaultAlgorithm())
            tmf.init(keyStore)
            sslContext.init(null, tmf.trustManagers, null)
            return tmf.trustManagers.first { it is X509TrustManager } as X509TrustManager
        }

        fun createCIOClient(): HttpClient {
            return HttpClient(CIO) {
                engine {
                    https.trustManager = createTrustManager()
                    https.serverName = "localhost"
                    requestTimeout = 0
                }
                followRedirects = false
                expectSuccess = false
            }
        }

        fun createApacheClient(): HttpClient {
            return HttpClient(Apache) {
                followRedirects = false
                expectSuccess = false
                engine {
                    pipelining = true
                    sslContext = SSLContext.getInstance("SSL").apply {
                        init(null, trustAllCertificates, SecureRandom())
                    }
                }
            }
        }

        @BeforeAll
        @JvmStatic
        fun setupAll() {
            client = createCIOClient()
        }

        @AfterAll
        @JvmStatic
        fun cleanup() {
            client.close()
            if (http2Client.isInitialized()) http2Client.value.close()
        }

        @Suppress("BlockingMethodInNonBlockingContext")
        private suspend fun waitForPort(port: Int) {
            do {
                delay(50)
                try {
                    Socket("localhost", port).close()
                    break
                } catch (_: IOException) {
                }
            } while (true)
        }

        private val trustAllCertificates = arrayOf<X509TrustManager>(
<<<<<<< HEAD
=======
            @Suppress("CustomX509TrustManager")
>>>>>>> c1103e7e
            object : X509TrustManager {
                override fun getAcceptedIssuers(): Array<X509Certificate> = emptyArray()
                override fun checkClientTrusted(certs: Array<X509Certificate>, authType: String) {}
                override fun checkServerTrusted(certs: Array<X509Certificate>, authType: String) {}
            }
        )
    }
}<|MERGE_RESOLUTION|>--- conflicted
+++ resolved
@@ -5,7 +5,6 @@
 package io.ktor.server.test.base
 
 import io.ktor.client.*
-import io.ktor.client.engine.apache.Apache
 import io.ktor.client.engine.apache5.*
 import io.ktor.client.engine.cio.*
 import io.ktor.client.request.*
@@ -79,7 +78,7 @@
 
     @Target(AnnotationTarget.FUNCTION)
     @Retention
-    protected annotation class NoHttp2
+    protected actual annotation class NoHttp2 actual constructor()
 
     actual override val coroutineContext: CoroutineContext
         get() = testJob + testDispatcher
@@ -180,7 +179,7 @@
         routingConfigurer: Route.() -> Unit
     ): EmbeddedServer<TEngine, TConfiguration> {
         var lastFailures = emptyList<Throwable>()
-        for (attempt in 1..5) {
+        repeat(5) {
             val server = createServer(log, parent) {
                 plugins(this, routingConfigurer)
             }
@@ -213,7 +212,7 @@
         this.server = server
 
         // we start it on the global scope because we don't want it to fail the whole test
-        // as far as we have retry loop on call side
+        // as far as we have retry loop on the call side
         val starting = GlobalScope.async(testDispatcher) {
             server.start(wait = false)
 
@@ -301,12 +300,13 @@
         builder: suspend HttpRequestBuilder.() -> Unit,
         block: suspend HttpResponse.(Int) -> Unit
     ) {
-        createApacheClient().use { client ->
-            client.prepareRequest(url) {
-                builder()
-            }.execute { response ->
-                block(response, port)
-            }
+        val client = http2Client ?: createApacheClient().also {
+            http2Client = it
+        }
+        client.prepareRequest(url) {
+            builder()
+        }.execute { response ->
+            block(response, port)
         }
     }
 
@@ -314,10 +314,30 @@
         val keyStoreFile: File = File("build/temp.jks")
         val keyStore: KeyStore by lazy { generateCertificate(keyStoreFile) }
         lateinit var client: HttpClient
-
-<<<<<<< HEAD
-        val http2Client = lazy {
-            HttpClient(Apache5) {
+        var http2Client: HttpClient? = null
+
+        fun createTrustManager(): X509TrustManager {
+            val sslContext = SSLContext.getInstance("TLS")
+            val tmf = TrustManagerFactory.getInstance(TrustManagerFactory.getDefaultAlgorithm())
+            tmf.init(keyStore)
+            sslContext.init(null, tmf.trustManagers, null)
+            return tmf.trustManagers.first { it is X509TrustManager } as X509TrustManager
+        }
+
+        fun createCIOClient(): HttpClient {
+            return HttpClient(CIO) {
+                engine {
+                    https.trustManager = createTrustManager()
+                    https.serverName = "localhost"
+                    requestTimeout = 0
+                }
+                followRedirects = false
+                expectSuccess = false
+            }
+        }
+
+        fun createApacheClient(): HttpClient {
+            return HttpClient(Apache5) {
                 followRedirects = false
                 expectSuccess = false
                 engine {
@@ -325,46 +345,7 @@
                         disableAutomaticRetries()
                     }
                     pipelining = true
-                    sslContext = SSLContext.getInstance("SSL").apply {
-                        init(null, trustAllCertificates, SecureRandom())
-                    }
-                }
-            }
-        }
-
-        @BeforeAll
-        @JvmStatic
-        fun setupAll() {
-            keyStore = generateCertificate(keyStoreFile, algorithm = "SHA256withECDSA", keySizeInBits = 256)
-=======
-        fun createTrustManager(): X509TrustManager {
-            val sslContext = SSLContext.getInstance("TLS")
->>>>>>> c1103e7e
-            val tmf = TrustManagerFactory.getInstance(TrustManagerFactory.getDefaultAlgorithm())
-            tmf.init(keyStore)
-            sslContext.init(null, tmf.trustManagers, null)
-            return tmf.trustManagers.first { it is X509TrustManager } as X509TrustManager
-        }
-
-        fun createCIOClient(): HttpClient {
-            return HttpClient(CIO) {
-                engine {
-                    https.trustManager = createTrustManager()
-                    https.serverName = "localhost"
-                    requestTimeout = 0
-                }
-                followRedirects = false
-                expectSuccess = false
-            }
-        }
-
-        fun createApacheClient(): HttpClient {
-            return HttpClient(Apache) {
-                followRedirects = false
-                expectSuccess = false
-                engine {
-                    pipelining = true
-                    sslContext = SSLContext.getInstance("SSL").apply {
+                    sslContext = SSLContext.getInstance("TLS").apply {
                         init(null, trustAllCertificates, SecureRandom())
                     }
                 }
@@ -381,7 +362,10 @@
         @JvmStatic
         fun cleanup() {
             client.close()
-            if (http2Client.isInitialized()) http2Client.value.close()
+            http2Client?.let {
+                it.close()
+                http2Client = null
+            }
         }
 
         @Suppress("BlockingMethodInNonBlockingContext")
@@ -397,14 +381,17 @@
         }
 
         private val trustAllCertificates = arrayOf<X509TrustManager>(
-<<<<<<< HEAD
-=======
             @Suppress("CustomX509TrustManager")
->>>>>>> c1103e7e
             object : X509TrustManager {
                 override fun getAcceptedIssuers(): Array<X509Certificate> = emptyArray()
-                override fun checkClientTrusted(certs: Array<X509Certificate>, authType: String) {}
-                override fun checkServerTrusted(certs: Array<X509Certificate>, authType: String) {}
+
+                @Suppress("TrustAllX509TrustManager")
+                override fun checkClientTrusted(certs: Array<X509Certificate>, authType: String) {
+                }
+
+                @Suppress("TrustAllX509TrustManager")
+                override fun checkServerTrusted(certs: Array<X509Certificate>, authType: String) {
+                }
             }
         )
     }
