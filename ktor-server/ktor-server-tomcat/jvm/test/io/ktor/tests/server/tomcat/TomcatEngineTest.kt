--- conflicted
+++ resolved
@@ -143,7 +143,6 @@
 
 class TomcatConnectionTest : ConnectionTestSuite(Tomcat)
 
-<<<<<<< HEAD
 class TomcatClientCertTest :
     ClientCertTestSuite<TomcatApplicationEngine, TomcatApplicationEngine.Configuration>(Tomcat) {
 
@@ -162,12 +161,11 @@
             trustStore = ca.trustStore(trustStorePath)
             this.trustStorePath = trustStorePath
         }
-=======
+
 class TomcatServerPluginsTest :
     ServerPluginsTestSuite<TomcatApplicationEngine, TomcatApplicationEngine.Configuration>(Tomcat) {
     init {
         enableSsl = false
         enableHttp2 = false
->>>>>>> 5e262202
     }
 }