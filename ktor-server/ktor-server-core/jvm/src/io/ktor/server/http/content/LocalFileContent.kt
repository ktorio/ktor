/*
 * Copyright 2014-2021 JetBrains s.r.o and contributors. Use of this source code is governed by the Apache 2.0 license.
 */

package io.ktor.server.http.content

import io.ktor.http.*
import io.ktor.http.content.*
import io.ktor.util.*
import io.ktor.util.cio.*
import io.ktor.utils.io.*
import java.io.*
import java.nio.file.*

/**
 * OutgoingContent representing a local [file] with a specified [contentType], [expires] date and [caching]
 *
 * @param file specifies the File to be served to a client
 */
public class LocalFileContent(
    public val file: File,
    override val contentType: ContentType = ContentType.defaultForFile(file)
) : OutgoingContent.ReadChannelContent() {

    override val contentLength: Long get() = file.length()

    init {
        val lastModifiedVersion = file.lastModified()
        if (lastModifiedVersion == 0L) {
            throw IOException("No such file ${file.absolutePath}")
<<<<<<< HEAD
        } else {
            versions += LastModifiedVersion(
                lastModifiedVersion
            )
        }
=======
        }
        versions += LastModifiedVersion(lastModifiedVersion)
>>>>>>> 3a4d5a9f
    }

    // TODO: consider using WriteChannelContent to avoid piping
    // Or even make it dual-content so engine implementation can choose
    override fun readFrom(): ByteReadChannel = file.readChannel()

    override fun readFrom(range: LongRange): ByteReadChannel = file.readChannel(range.start, range.endInclusive)
}

/**
 * Creates an instance of [LocalFileContent] for a file designated by [relativePath] in a [baseDir]
 */
public fun LocalFileContent(
    baseDir: File,
    relativePath: String,
    contentType: ContentType = ContentType.defaultForFilePath(relativePath)
): LocalFileContent =
    LocalFileContent(baseDir.combineSafe(relativePath), contentType)

/**
 * Creates an instance of [LocalFileContent] for a file designated by [relativePath] in a [baseDir]
 */
public fun LocalFileContent(
    baseDir: Path,
    relativePath: Path,
    contentType: ContentType = ContentType.defaultForFile(relativePath)
): LocalFileContent =
    LocalFileContent(baseDir.combineSafe(relativePath), contentType)<|MERGE_RESOLUTION|>--- conflicted
+++ resolved
@@ -28,16 +28,9 @@
         val lastModifiedVersion = file.lastModified()
         if (lastModifiedVersion == 0L) {
             throw IOException("No such file ${file.absolutePath}")
-<<<<<<< HEAD
         } else {
-            versions += LastModifiedVersion(
-                lastModifiedVersion
-            )
+            versions += LastModifiedVersion(lastModifiedVersion)
         }
-=======
-        }
-        versions += LastModifiedVersion(lastModifiedVersion)
->>>>>>> 3a4d5a9f
     }
 
     // TODO: consider using WriteChannelContent to avoid piping
