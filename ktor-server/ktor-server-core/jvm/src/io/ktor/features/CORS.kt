/*
 * Copyright 2014-2019 JetBrains s.r.o and contributors. Use of this source code is governed by the Apache 2.0 license.
 */

@file:Suppress("MemberVisibilityCanBePrivate")

package io.ktor.features

import io.ktor.application.*
import io.ktor.http.*
import io.ktor.request.*
import io.ktor.response.*
import io.ktor.util.*
import io.ktor.util.pipeline.*

/**
 * CORS feature. Please read http://ktor.io/servers/features/cors.html first before using it.
 */
public class CORS(configuration: Configuration) {
    private val numberRegex = "[0-9]+".toRegex()

    /**
     * Allow requests from the same origin
     */
    public val allowSameOrigin: Boolean = configuration.allowSameOrigin

    /**
     * Allow requests from any origin
     */
    public val allowsAnyHost: Boolean = "*" in configuration.hosts

    /**
     * Allow to pass credentials
     */
    public val allowCredentials: Boolean = configuration.allowCredentials

    /**
     * All allowed headers to be sent including simple
     */
    public val allHeaders: Set<String> =
        (configuration.headers + Configuration.CorsSimpleRequestHeaders).let { headers ->
            if (configuration.allowNonSimpleContentTypes) headers else headers.minus(HttpHeaders.ContentType)
        }

    /**
     * Prefix for permitted headers
     */
    val headerPrefix = configuration.headerPrefix

    /**
     * All allowed HTTP methods
     */
    public val methods: Set<HttpMethod> = HashSet<HttpMethod>(configuration.methods + Configuration.CorsDefaultMethods)

    /**
     * Set of all allowed headers
     */
    public val allHeadersSet: Set<String> = allHeaders.map { it.toLowerCasePreservingASCIIRules() }.toSet()

    private val allowNonSimpleContentTypes: Boolean = configuration.allowNonSimpleContentTypes

    private val headersList =
        configuration.headers.filterNot { it in Configuration.CorsSimpleRequestHeaders }
            .let { if (allowNonSimpleContentTypes) it + HttpHeaders.ContentType else it }

    private val methodsListHeaderValue =
        methods.filterNot { it in Configuration.CorsDefaultMethods }
            .map { it.value }
            .sorted()
            .joinToString(", ")

    private val maxAgeHeaderValue = configuration.maxAgeInSeconds.let { if (it > 0) it.toString() else null }
    private val exposedHeaders = when {
        configuration.exposedHeaders.isNotEmpty() -> configuration.exposedHeaders.sorted().joinToString(", ")
        else -> null
    }

    private val hostsNormalized = HashSet<String>(configuration.hosts.map { normalizeOrigin(it) })

    /**
     * Feature's call interceptor that does all the job. Usually there is no need to install it as it is done during
     * feature installation
     */
    public suspend fun intercept(context: PipelineContext<Unit, ApplicationCall>) {
        val call = context.call

        if (!allowsAnyHost || allowCredentials) {
            call.corsVary()
        }

        val origin = call.request.headers.getAll(HttpHeaders.Origin)?.singleOrNull()
            ?.takeIf(this::isValidOrigin)
            ?: return

        if (allowSameOrigin && call.isSameOrigin(origin)) return

        if (!corsCheckOrigins(origin)) {
            context.respondCorsFailed()
            return
        }

        if (call.request.httpMethod == HttpMethod.Options) {
            call.respondPreflight(origin)
            // TODO: it shouldn't be here, because something else can respond to OPTIONS
            // But if noone else responds, we should respond with OK
            context.finish()
            return
        }

        if (!call.corsCheckCurrentMethod()) {
            context.respondCorsFailed()
            return
        }

        call.accessControlAllowOrigin(origin)
        call.accessControlAllowCredentials()

        if (exposedHeaders != null) {
            call.response.header(HttpHeaders.AccessControlExposeHeaders, exposedHeaders)
        }
    }

    private suspend fun ApplicationCall.respondPreflight(origin: String) {

        val requestHeaders =
            request.headers.getAll(HttpHeaders.AccessControlRequestHeaders)?.flatMap { it.split(",") }?.map {
                it.trim().toLowerCasePreservingASCIIRules()
            } ?: emptyList()

        if (!corsCheckRequestMethod() || (!corsCheckRequestHeaders(requestHeaders))) {
            respond(HttpStatusCode.Forbidden)
            return
        }

        accessControlAllowOrigin(origin)
        accessControlAllowCredentials()
        if (methodsListHeaderValue.isNotEmpty()) {
            response.header(HttpHeaders.AccessControlAllowMethods, methodsListHeaderValue)
        }

        val requestHeadersMatchingPrefix = requestHeaders.filter { header -> headerMatchesPrefix(header) }

        val headersListHeaderValue = listOf(headersList, requestHeadersMatchingPrefix).flatten().sorted().joinToString(", ")

        response.header(HttpHeaders.AccessControlAllowHeaders, headersListHeaderValue)
        accessControlMaxAge()

        respond(HttpStatusCode.OK)
    }

    private fun ApplicationCall.accessControlAllowOrigin(origin: String) {
        if (allowsAnyHost && !allowCredentials) {
            response.header(HttpHeaders.AccessControlAllowOrigin, "*")
        } else {
            response.header(HttpHeaders.AccessControlAllowOrigin, origin)
        }
    }

    private fun ApplicationCall.corsVary() {
        val vary = response.headers[HttpHeaders.Vary]
        if (vary == null) {
            response.header(HttpHeaders.Vary, HttpHeaders.Origin)
        } else {
            response.header(HttpHeaders.Vary, vary + ", " + HttpHeaders.Origin)
        }
    }

    private fun ApplicationCall.accessControlAllowCredentials() {
        if (allowCredentials) {
            response.header(HttpHeaders.AccessControlAllowCredentials, "true")
        }
    }

    private fun ApplicationCall.accessControlMaxAge() {
        if (maxAgeHeaderValue != null) {
            response.header(HttpHeaders.AccessControlMaxAge, maxAgeHeaderValue)
        }
    }

    private fun ApplicationCall.isSameOrigin(origin: String): Boolean {
        val requestOrigin = "${this.request.origin.scheme}://${this.request.origin.host}:${this.request.origin.port}"
        return normalizeOrigin(requestOrigin) == normalizeOrigin(origin)
    }

    private fun corsCheckOrigins(origin: String): Boolean {
        return allowsAnyHost || normalizeOrigin(origin) in hostsNormalized
    }

    private fun ApplicationCall.corsCheckRequestHeaders(requestHeaders: List<String>): Boolean {

        requestHeaders.all { header ->
            return header in allHeadersSet || headerMatchesPrefix(header)
        }

        return requestHeaders.none { it !in allHeadersSet }
    }

    private fun ApplicationCall.headerMatchesPrefix(header: String): Boolean {
        return headerPrefix != null && header.startsWith(headerPrefix, true)
    }

    private fun ApplicationCall.corsCheckCurrentMethod(): Boolean {
        return request.httpMethod in methods
    }

    private fun ApplicationCall.corsCheckRequestMethod(): Boolean {
        val requestMethod = request.header(HttpHeaders.AccessControlRequestMethod)?.let { HttpMethod(it) }
        return requestMethod != null && requestMethod in methods
    }

    private suspend fun PipelineContext<Unit, ApplicationCall>.respondCorsFailed() {
        call.respond(HttpStatusCode.Forbidden)
        finish()
    }

    private fun isValidOrigin(origin: String): Boolean {
        if (origin.isEmpty()) {
            return false
        }
        if (origin == "null") {
            return true
        }
        if ("%" in origin) {
            return false
        }

        val protoDelimiter = origin.indexOf("://")
        if (protoDelimiter <= 0) {
            return false
        }

        // check proto
        for (index in 0 until protoDelimiter) {
            if (!origin[index].isLetter()) {
                return false
            }
        }

        var portIndex = origin.length
        for (index in protoDelimiter + 3 until origin.length) {
            val ch = origin[index]
            if (ch == ':' || ch == '/') {
                portIndex = index + 1
                break
            }
            if (ch == '?') return false
        }

        for (index in portIndex until origin.length) {
            if (!origin[index].isDigit()) {
                return false
            }
        }

        return true
    }

    private fun normalizeOrigin(origin: String) =
        if (origin == "null" || origin == "*") origin else StringBuilder(origin.length).apply {
            append(origin)

            if (!origin.substringAfterLast(":", "").matches(numberRegex)) {
                val port = when (origin.substringBefore(':')) {
                    "http" -> "80"
                    "https" -> "443"
                    else -> null
                }

                if (port != null) {
                    append(':')
                    append(port)
                }
            }
        }.toString()

    /**
     * CORS feature configuration
     */
    public class Configuration {
        public companion object {
            /**
             * Default HTTP methods that are always allowed by CORS
             */
            public val CorsDefaultMethods: Set<HttpMethod> = setOf(HttpMethod.Get, HttpMethod.Post, HttpMethod.Head)

            // https://www.w3.org/TR/cors/#simple-header
            /**
             * Default HTTP headers that are always allowed by CORS
             */
            @Suppress("unused")
            @Deprecated(
                "Use CorsSimpleRequestHeaders or CorsSimpleResponseHeaders instead",
                level = DeprecationLevel.ERROR
            )
            public val CorsDefaultHeaders: Set<String> = caseInsensitiveSet(
                HttpHeaders.CacheControl,
                HttpHeaders.ContentLanguage,
                HttpHeaders.ContentType,
                HttpHeaders.Expires,
                HttpHeaders.LastModified,
                HttpHeaders.Pragma
            )

            /**
             * Default HTTP headers that are always allowed by CORS
             * (simple request headers according to https://www.w3.org/TR/cors/#simple-header )
             * Please note that `Content-Type` header simplicity depends on it's value.
             */
<<<<<<< HEAD
            val CorsSimpleRequestHeaders: Set<String> = caseInsensitiveSet(
=======
            public val CorsSimpleRequestHeaders: Set<String> = caseInsensitiveSet(
>>>>>>> f78f2279
                HttpHeaders.Accept,
                HttpHeaders.AcceptLanguage,
                HttpHeaders.ContentLanguage,
                HttpHeaders.ContentType
            )

            /**
             * Default HTTP headers that are always allowed by CORS to be used in response
             * (simple request headers according to https://www.w3.org/TR/cors/#simple-header )
             */
<<<<<<< HEAD
            val CorsSimpleResponseHeaders: Set<String> = caseInsensitiveSet(
=======
            public val CorsSimpleResponseHeaders: Set<String> = caseInsensitiveSet(
>>>>>>> f78f2279
                HttpHeaders.CacheControl,
                HttpHeaders.ContentLanguage,
                HttpHeaders.ContentType,
                HttpHeaders.Expires,
                HttpHeaders.LastModified,
                HttpHeaders.Pragma
            )

            /**
             * The allowed set of content types that are allowed by CORS without preflight check
             */
            @Suppress("unused")
            public val CorsSimpleContentTypes: Set<ContentType> =
                setOf(
                    ContentType.Application.FormUrlEncoded,
                    ContentType.MultiPart.FormData,
                    ContentType.Text.Plain
                ).unmodifiable()
        }

        /**
         * Allowed CORS hosts
         */
        public val hosts: MutableSet<String> = HashSet()

        /**
         * Allowed CORS headers
         */
        public val headers: MutableSet<String> = CaseInsensitiveSet()

        /**
         * Allowed HTTP methods
         */
        public val methods: MutableSet<HttpMethod> = HashSet()

        /**
         * Exposed HTTP headers that could be accessed by a client
         */
        public val exposedHeaders: MutableSet<String> = CaseInsensitiveSet()

        /**
         * Allow sending credentials
         */
        public var allowCredentials: Boolean = false

        /**
         * If present represents the prefix for headers which are permitted in cors requests.
         */
        var headerPrefix: String? = null

        /**
         * Max-Age for cached CORS options
         */
        @Suppress("unused", "DEPRECATION")
        @Deprecated("Use maxAgeInSeconds or maxAgeDuration instead.", level = DeprecationLevel.HIDDEN)
        public var maxAge: java.time.Duration
            get() = maxAge
            set(newMaxAge) {
                maxAge = newMaxAge
            }

        /**
         * Duration in seconds to tell the client to keep the host in a list of known HSTS hosts.
         */
        public var maxAgeInSeconds: Long = CORS_DEFAULT_MAX_AGE
            set(newMaxAge) {
                check(newMaxAge >= 0L) { "maxAgeInSeconds shouldn't be negative: $newMaxAge" }
                field = newMaxAge
            }

        /**
         * Allow requests from the same origin
         */
        public var allowSameOrigin: Boolean = true

        /**
         * Allow sending requests with non-simple content-types. The following content types are considered simple:
         * - `text/plain`
         * - `application/x-www-form-urlencoded`
         * - `multipart/form-data`
         */
        public var allowNonSimpleContentTypes: Boolean = false

        /**
         * Allow requests from any host
         */
        public fun anyHost() {
            hosts.add("*")
        }

        /**
         * Allow requests from the specified domains and schemes
         */
        public fun host(host: String, schemes: List<String> = listOf("http"), subDomains: List<String> = emptyList()) {
            if (host == "*") {
                return anyHost()
            }
            require("://" !in host) { "scheme should be specified as a separate parameter schemes" }

            for (schema in schemes) {
                hosts.add("$schema://$host")

                for (subDomain in subDomains) {
                    hosts.add("$schema://$subDomain.$host")
                }
            }
        }

        /**
         * Allow to expose [header]. It adds the [header] to `Access-Control-Expose-Headers` if it is not a
         * simple response header.
         */
        public fun exposeHeader(header: String) {
            if (header !in CorsSimpleResponseHeaders) {
                exposedHeaders.add(header)
            }
        }

        /**
         * Allow to expose `X-Http-Method-Override` header
         */
        @Deprecated(
            "Allow it in request headers instead",
            ReplaceWith("allowXHttpMethodOverride()"),
            level = DeprecationLevel.ERROR
        )
        public fun exposeXHttpMethodOverride() {
            exposedHeaders.add(HttpHeaders.XHttpMethodOverride)
        }

        /**
         * Allow to send `X-Http-Method-Override` header
         */
        @Suppress("unused")
        public fun allowXHttpMethodOverride() {
            header(HttpHeaders.XHttpMethodOverride)
        }

        /**
         * Allow to send any header
         */
        fun anyHeaderWithPrefix(headerPrefix: String) {
            this.headerPrefix = headerPrefix
        }

        /**
         * Allow sending [header]
         */
        public fun header(header: String) {
            if (header.equals(HttpHeaders.ContentType, ignoreCase = true)) {
                allowNonSimpleContentTypes = true
                return
            }

            if (header !in CorsSimpleRequestHeaders) {
                headers.add(header)
            }
        }

        /**
         * Please note that CORS operates ONLY with REAL HTTP methods
         * and will never consider overridden methods via `X-Http-Method-Override`.
         * However you can add them here if you are implementing CORS at client side from the scratch
         * that you generally don't need to do.
         */
        public fun method(method: HttpMethod) {
            if (method !in CorsDefaultMethods) {
                methods.add(method)
            }
        }
    }

    /**
     * Feature object for installation
     */
    public companion object Feature : ApplicationFeature<ApplicationCallPipeline, Configuration, CORS> {
        /**
         * The default CORS max age value
         */
        public const val CORS_DEFAULT_MAX_AGE: Long = 24L * 3600 // 1 day

        override val key: AttributeKey<CORS> = AttributeKey("CORS")
        override fun install(pipeline: ApplicationCallPipeline, configure: Configuration.() -> Unit): CORS {
            val cors = CORS(Configuration().apply(configure))
            pipeline.intercept(ApplicationCallPipeline.Features) { cors.intercept(this) }
            return cors
        }

        private fun caseInsensitiveSet(vararg elements: String): Set<String> =
            CaseInsensitiveSet(elements.asList())
    }
}<|MERGE_RESOLUTION|>--- conflicted
+++ resolved
@@ -306,11 +306,7 @@
              * (simple request headers according to https://www.w3.org/TR/cors/#simple-header )
              * Please note that `Content-Type` header simplicity depends on it's value.
              */
-<<<<<<< HEAD
-            val CorsSimpleRequestHeaders: Set<String> = caseInsensitiveSet(
-=======
             public val CorsSimpleRequestHeaders: Set<String> = caseInsensitiveSet(
->>>>>>> f78f2279
                 HttpHeaders.Accept,
                 HttpHeaders.AcceptLanguage,
                 HttpHeaders.ContentLanguage,
@@ -321,11 +317,7 @@
              * Default HTTP headers that are always allowed by CORS to be used in response
              * (simple request headers according to https://www.w3.org/TR/cors/#simple-header )
              */
-<<<<<<< HEAD
-            val CorsSimpleResponseHeaders: Set<String> = caseInsensitiveSet(
-=======
             public val CorsSimpleResponseHeaders: Set<String> = caseInsensitiveSet(
->>>>>>> f78f2279
                 HttpHeaders.CacheControl,
                 HttpHeaders.ContentLanguage,
                 HttpHeaders.ContentType,
