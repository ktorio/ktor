--- conflicted
+++ resolved
@@ -31,20 +31,17 @@
 }
 
 /**
-<<<<<<< HEAD
  * Builds a route to optionally match specified [path], if it exists.
  */
+@KtorDsl
 fun Route.optionalRoute(path: String, build: Route.() -> Unit): Route {
     val selector = OptionalPathSegmentConstantRouteSelector(path.replaceFirstChar { if (it == '/') "" else "$it" })
     return createChild(selector).apply(build)
 }
 
 /**
- * Builds a route to match specified [method]
-=======
  * Builds a route to match the specified HTTP [method].
  * @see [Application.routing]
->>>>>>> f13ca47f
  */
 @KtorDsl
 public fun Route.method(method: HttpMethod, body: Route.() -> Unit): Route {
