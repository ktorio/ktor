/*
 * Copyright 2014-2019 JetBrains s.r.o and contributors. Use of this source code is governed by the Apache 2.0 license.
 */

package io.ktor.server.engine

import io.ktor.application.*
import io.ktor.config.*
import io.ktor.http.*
import io.ktor.util.pipeline.*
import kotlinx.coroutines.io.*
import kotlinx.io.core.*
import org.slf4j.*
import java.io.*
import java.lang.reflect.*
import java.net.*
import java.nio.file.*
import java.nio.file.StandardWatchEventKinds.*
import java.nio.file.attribute.*
import java.util.concurrent.locks.*
import kotlin.concurrent.*
import kotlin.coroutines.*
import kotlin.reflect.*
import kotlin.reflect.full.*
import kotlin.reflect.jvm.*

/**
 * Implements [ApplicationEngineEnvironment] by loading an [Application] from a folder or jar.
 *
 * [watchPaths] specifies substrings to match against class path entries to monitor changes in folder/jar and implements hot reloading
 */
@EngineAPI
class ApplicationEngineEnvironmentReloading(
        override val classLoader: ClassLoader,
        override val log: Logger,
        override val config: ApplicationConfig,
        override val connectors: List<EngineConnectorConfig>,
        private val modules: List<Application.() -> Unit>,
        private val watchPaths: List<String> = emptyList(),
        override val parentCoroutineContext: CoroutineContext = EmptyCoroutineContext,
        override val rootPath: String = ""
) : ApplicationEngineEnvironment {

    @Suppress("UNUSED")
    @Deprecated("Binary compatibility.", level = DeprecationLevel.HIDDEN)
    constructor(
        classLoader: ClassLoader,
        log: Logger,
        config: ApplicationConfig,
        connectors: List<EngineConnectorConfig>,
        modules: List<Application.() -> Unit>,
        watchPaths: List<String> = emptyList(),
        parentCoroutineContext: CoroutineContext = EmptyCoroutineContext
    ) : this(classLoader, log, config, connectors, modules, watchPaths, parentCoroutineContext, "/")

    private var _applicationInstance: Application? = null
    private var _applicationClassLoader: ClassLoader? = null
    private val applicationInstanceLock = ReentrantReadWriteLock()
    private var packageWatchKeys = emptyList<WatchKey>()

<<<<<<< HEAD
    private val watchPatterns: List<String> = (config.propertyOrNull("ktor.deployment.watch")?.getStringList() ?: listOf()) + watchPaths
=======
    private val watchPatterns: List<String> =
        (config.propertyOrNull("ktor.deployment.watch")?.getList() ?: listOf()) + watchPaths
>>>>>>> e0525a27

    private val moduleFunctionNames: List<String>? = run {
        val configModules = config.propertyOrNull("ktor.application.modules")?.getStringList()
        if (watchPatterns.isEmpty()) configModules
        else {
            val unlinkedModules = modules.map {
                val fn = (it as? KFunction<*>)?.javaMethod
                    ?: throw RuntimeException("Module function provided as lambda cannot be unlinked for reload")
                val clazz = fn.declaringClass
                val name = fn.name
                "${clazz.name}.$name"
            }
            if (configModules == null)
                unlinkedModules
            else
                configModules + unlinkedModules
        }
    }

    private val watcher by lazy { FileSystems.getDefault().newWatchService() }

    override val monitor = ApplicationEvents()

    @Suppress("UNNECESSARY_NOT_NULL_ASSERTION")
    override val application: Application
        get() = currentApplication()

    /**
     * Reload application: destroy it first and then create again
     */
    fun reload() {
        applicationInstanceLock.write {
            destroyApplication()
            val (application, classLoader) = createApplication()
            _applicationInstance = application
            _applicationClassLoader = classLoader
        }
    }

    private fun currentApplication(): Application = applicationInstanceLock.read {
        if (watchPatterns.isNotEmpty()) {
            val changes = packageWatchKeys.flatMap { it.pollEvents() }
            if (changes.isNotEmpty()) {
                log.info("Changes in application detected.")
                var count = changes.size
                while (true) {
                    Thread.sleep(200)
                    val moreChanges = packageWatchKeys.flatMap { it.pollEvents() }
                    if (moreChanges.isEmpty())
                        break
                    log.debug("Waiting for more changes.")
                    count += moreChanges.size
                }

                log.debug("Changes to $count files caused application restart.")
                changes.take(5).forEach { log.debug("...  ${it.context()}") }
                applicationInstanceLock.write {
                    destroyApplication()
                    val (application, classLoader) = createApplication()
                    _applicationInstance = application
                    _applicationClassLoader = classLoader
                }
            }
        }

        _applicationInstance ?: throw IllegalStateException("ApplicationEngineEnvironment was not started")
    }

    private fun createApplication(): Pair<Application, ClassLoader> {
        val classLoader = createClassLoader()
        val currentThread = Thread.currentThread()
        val oldThreadClassLoader = currentThread.contextClassLoader
        currentThread.contextClassLoader = classLoader
        try {
            return instantiateAndConfigureApplication(classLoader) to classLoader
        } finally {
            currentThread.contextClassLoader = oldThreadClassLoader
        }
    }

    private fun createClassLoader(): ClassLoader {
        val baseClassLoader = classLoader
        val watchPatterns = watchPatterns
        if (watchPatterns.isEmpty()) {
            log.info("No ktor.deployment.watch patterns specified, automatic reload is not active")
            return baseClassLoader
        }

        val allUrls = baseClassLoader.allURLs()
        val jre = File(System.getProperty("java.home")).parent
        val debugUrls = allUrls.map { it.file }
        log.debug("Java Home: $jre")
        log.debug("Class Loader: $baseClassLoader: ${debugUrls.filter { !it.toString().startsWith(jre) }}")

        // we shouldn't watch URL for ktor-server-core classes, even if they match patterns,
        // because otherwise it loads two ApplicationEnvironment (and other) types which do not match
        val coreUrls = listOf(
                ApplicationEnvironment::class.java, // ktor-server-core
                ApplicationEngineEnvironment::class.java, // ktor-server-host-common
                Pipeline::class.java, // ktor-parsing
                HttpStatusCode::class.java, // ktor-http
                kotlin.jvm.functions.Function1::class.java, // kotlin-stdlib
                Logger::class.java, // slf4j
                ByteReadChannel::class.java,
                Input::class.java   // kotlinx-io
        ).mapNotNullTo(HashSet()) { it.protectionDomain.codeSource.location }

        val watchUrls = allUrls.filter { url ->
            url !in coreUrls && watchPatterns.any { pattern -> url.toString().contains(pattern) } &&
                !(url.path ?: "").startsWith(jre)
        }

        if (watchUrls.isEmpty()) {
            log.info("No ktor.deployment.watch patterns match classpath entries, automatic reload is not active")
            return baseClassLoader
        }

        watchUrls(watchUrls)
        return OverridingClassLoader(watchUrls, baseClassLoader)
    }

    private fun safeRiseEvent(event: EventDefinition<Application>, application: Application) {
        try {
            monitor.raise(event, application)
        } catch (e: Throwable) {
            log.error("One or more of the handlers thrown an exception", e)
        }
    }

    private fun destroyApplication() {
        val currentApplication = _applicationInstance
        val applicationClassLoader = _applicationClassLoader
        _applicationInstance = null
        _applicationClassLoader = null
        if (currentApplication != null) {
            safeRiseEvent(ApplicationStopping, currentApplication)
            try {
                currentApplication.dispose()
                (applicationClassLoader as? OverridingClassLoader)?.close()
            } catch (e: Throwable) {
                log.error("Failed to destroy application instance.", e)
            }

            safeRiseEvent(ApplicationStopped, currentApplication)
        }
        packageWatchKeys.forEach { it.cancel() }
        packageWatchKeys = mutableListOf()
    }

    private fun watchUrls(urls: List<URL>) {
        val paths = HashSet<Path>()
        for (url in urls) {
            val path = url.path ?: continue
            val decodedPath = URLDecoder.decode(path, "utf-8")
            val folder = File(decodedPath).toPath()

            // TODO: investigate why the path gets trailing slash on Windows
            // java.nio.file.InvalidPathException: Illegal char <:> at index 2: /Z:/buildAgent/work/7cfdbf2437628a0f/ktor-server/ktor-server-host-common/target/test-classes/
            // val folder = Paths.get(URLDecoder.decode(path, "utf-8"))

            if (!Files.exists(folder))
                continue

            val visitor = object : SimpleFileVisitor<Path>() {
                override fun preVisitDirectory(dir: Path, attrs: BasicFileAttributes): FileVisitResult {
                    paths.add(dir)
                    return FileVisitResult.CONTINUE
                }

                override fun visitFile(file: Path, attrs: BasicFileAttributes): FileVisitResult {
                    val dir = file.parent
                    if (dir != null)
                        paths.add(dir)
                    return FileVisitResult.CONTINUE
                }
            }

            if (Files.isDirectory(folder)) {
                Files.walkFileTree(folder, visitor)
            }
        }

        paths.forEach { path ->
            log.debug("Watching $path for changes.")
        }
        val modifiers = get_com_sun_nio_file_SensitivityWatchEventModifier_HIGH()?.let { arrayOf(it) } ?: emptyArray()
        packageWatchKeys = paths.map {
            it.register(watcher, arrayOf(ENTRY_CREATE, ENTRY_DELETE, ENTRY_MODIFY), *modifiers)
        }
    }

    override fun start() {
        applicationInstanceLock.write {
            val (application, classLoader) = try {
                createApplication()
            } catch (t: Throwable) {
                destroyApplication()
                if (watchPatterns.isNotEmpty()) {
                    watcher.close()
                }

                throw t
            }
            _applicationInstance = application
            _applicationClassLoader = classLoader
        }
    }

    override fun stop() {
        applicationInstanceLock.write {
            destroyApplication()
        }
        if (watchPatterns.isNotEmpty()) {
            watcher.close()
        }
    }

    private fun instantiateAndConfigureApplication(classLoader: ClassLoader): Application {
        val application = Application(this)
        safeRiseEvent(ApplicationStarting, application)

        avoidingDoubleStartup {
            moduleFunctionNames?.forEach { fqName ->
                avoidingDoubleStartupFor(fqName) {
                    executeModuleFunction(classLoader, fqName, application)
                }
            }
        }

        if (watchPatterns.isEmpty()) {
            modules.forEach { it(application) }
        }

        safeRiseEvent(ApplicationStarted, application)
        return application
    }

    private fun avoidingDoubleStartup(block: () -> Unit) {
        try {
            block()
        } finally {
            currentStartupModules.get()?.let {
                if (it.isEmpty()) {
                    currentStartupModules.remove()
                }
            }
        }
    }

    private fun avoidingDoubleStartupFor(fqName: String, block: () -> Unit) {
        val modules = currentStartupModules.getOrSet { ArrayList(1) }
        if (modules.contains(fqName)) {
            throw IllegalStateException("Module startup is already in progress for " +
                "function $fqName (recursive module startup from module main?)")
        }
        modules.add(fqName)
        try {
            block()
        } finally {
            modules.remove(fqName)
        }
    }

    private fun executeModuleFunction(classLoader: ClassLoader, fqName: String, application: Application) {
        fqName.lastIndexOfAny(".#".toCharArray()).let { idx ->
            if (idx == -1) return@let
            val className = fqName.substring(0, idx)
            val functionName = fqName.substring(idx + 1)
            val clazz = classLoader.loadClassOrNull(className) ?: return@let

            val staticFunctions = clazz.methods
                    .filter { it.name == functionName && Modifier.isStatic(it.modifiers) }
                    .mapNotNull { it.kotlinFunction }
                    .filter { it.isApplicableFunction() }

            staticFunctions.bestFunction()?.let { moduleFunction ->
                if (moduleFunction.parameters.none { it.kind == KParameter.Kind.INSTANCE }) {
                    callFunctionWithInjection(null, moduleFunction, application)
                    return
                }
            }

            if (Function1::class.java.isAssignableFrom(clazz)) {
                val constructor = clazz.declaredConstructors.single()
                if (constructor.parameterCount != 0) {
                    throw RuntimeException("Module function with captured variables cannot be instantiated '$fqName'")
                }
                constructor.isAccessible = true
                @Suppress("UNCHECKED_CAST")
                val function = constructor.newInstance() as Function1<Application, Unit>
                function(application)
                return
            }

            clazz.takeIfNotFacade()?.let { kclass ->
                kclass.functions.filter { it.name == functionName && it.isApplicableFunction() }
                    .bestFunction()?.let { moduleFunction ->
                    val instance = createModuleContainer(kclass, application)
                    callFunctionWithInjection(instance, moduleFunction, application)
                    return
                }
            }
        }

        throw ClassNotFoundException("Module function cannot be found for the fully qualified name '$fqName'")
    }

    private fun createModuleContainer(applicationEntryClass: KClass<*>, application: Application): Any {
        val objectInstance = applicationEntryClass.objectInstance
        if (objectInstance != null) return objectInstance

        val constructors = applicationEntryClass.constructors.filter {
            it.parameters.all { p -> p.isOptional || isApplicationEnvironment(p) || isApplication(p) }
        }

        val constructor = constructors.bestFunction() ?: throw RuntimeException("There are no applicable constructors found in class $applicationEntryClass")
        return callFunctionWithInjection(null, constructor, application)
    }

    private fun <R> List<KFunction<R>>.bestFunction(): KFunction<R>? {
        return sortedWith(
            compareBy(
                { it.parameters.isNotEmpty() && isApplication(it.parameters[0]) },
                { it.parameters.count { !it.isOptional } },
                { it.parameters.size }))
            .lastOrNull()
    }

    private fun <R> callFunctionWithInjection(instance: Any?, entryPoint: KFunction<R>, application: Application): R {
        return entryPoint.callBy(entryPoint.parameters
                .filterNot { it.isOptional }
                .associateBy({ it }, { p ->
                    @Suppress("IMPLICIT_CAST_TO_ANY")
                    when {
                        p.kind == KParameter.Kind.INSTANCE -> instance
                        isApplicationEnvironment(p) -> this
                        isApplication(p) -> application
                        else -> {
                            if (p.type.toString().contains("Application")) {
                                // It is possible that type is okay, but classloader is not
                                val classLoader = (p.type.javaType as? Class<*>)?.classLoader
                                throw IllegalArgumentException("Parameter type ${p.type}:{$classLoader} is not supported." +
                                        "Application is loaded as $ApplicationClassInstance:{${ApplicationClassInstance.classLoader}}")
                            }

                            throw IllegalArgumentException("Parameter type '${p.type}' of parameter '${p.name ?: "<receiver>"}' is not supported")
                        }
                    }
                }))
    }

    private fun ClassLoader.loadClassOrNull(name: String): Class<*>? = try {
        loadClass(name)
    } catch (e: ClassNotFoundException) {
        null
    }

    @Suppress("FunctionName")
    private fun get_com_sun_nio_file_SensitivityWatchEventModifier_HIGH() = try {
        val c = Class.forName("com.sun.nio.file.SensitivityWatchEventModifier")
        val f = c.getField("HIGH")
        f.get(c) as? WatchEvent.Modifier
    } catch (e: Exception) {
        null
    }

    companion object {
        private val currentStartupModules = ThreadLocal<MutableList<String>>()

        private fun isParameterOfType(p: KParameter, type: Class<*>) = (p.type.javaType as? Class<*>)?.let { type.isAssignableFrom(it) } ?: false
        private fun isApplicationEnvironment(p: KParameter) = isParameterOfType(p, ApplicationEnvironmentClassInstance)
        private fun isApplication(p: KParameter) = isParameterOfType(p, ApplicationClassInstance)

        private val ApplicationEnvironmentClassInstance = ApplicationEnvironment::class.java
        private val ApplicationClassInstance = Application::class.java

        private fun KFunction<*>.isApplicableFunction(): Boolean {
            if (isOperator || isInfix || isInline || isAbstract) return false
            if (isSuspend) return false // not supported yet

            extensionReceiverParameter?.let {
                if (!isApplication(it) && !isApplicationEnvironment(it)) return false
            }

            javaMethod?.let {
                if (it.isSynthetic) return false

                // static no-arg function is useless as a module function since no application instance available
                // so nothing could be configured
                if (Modifier.isStatic(it.modifiers) && parameters.isEmpty()) {
                    return false
                }
            }

            return parameters.all { isApplication(it) || isApplicationEnvironment(it)
                || it.kind == KParameter.Kind.INSTANCE || it.isOptional }
        }

        private fun Class<*>.takeIfNotFacade(): KClass<*>? {
            if (getAnnotation(Metadata::class.java)?.takeIf { it.kind == 1 } != null) {
                return kotlin
            }
            return null
        }
    }
}<|MERGE_RESOLUTION|>--- conflicted
+++ resolved
@@ -58,12 +58,8 @@
     private val applicationInstanceLock = ReentrantReadWriteLock()
     private var packageWatchKeys = emptyList<WatchKey>()
 
-<<<<<<< HEAD
-    private val watchPatterns: List<String> = (config.propertyOrNull("ktor.deployment.watch")?.getStringList() ?: listOf()) + watchPaths
-=======
     private val watchPatterns: List<String> =
-        (config.propertyOrNull("ktor.deployment.watch")?.getList() ?: listOf()) + watchPaths
->>>>>>> e0525a27
+        (config.propertyOrNull("ktor.deployment.watch")?.getStringList() ?: listOf()) + watchPaths
 
     private val moduleFunctionNames: List<String>? = run {
         val configModules = config.propertyOrNull("ktor.application.modules")?.getStringList()
