--- conflicted
+++ resolved
@@ -65,14 +65,14 @@
 
 class NettyConnectionTest : ConnectionTestSuite(Netty)
 
-<<<<<<< HEAD
+
 class NettyClientCertTest : ClientCertTestSuite<NettyApplicationEngine, NettyApplicationEngine.Configuration>(Netty)
-=======
-class NettyServerPluginsTest :
-    ServerPluginsTestSuite<NettyApplicationEngine, NettyApplicationEngine.Configuration>(Netty) {
+
+class NettyServerPluginsTest : ServerPluginsTestSuite<NettyApplicationEngine, NettyApplicationEngine.Configuration>(
+    Netty
+) {
     init {
         enableSsl = false
         enableHttp2 = false
     }
-}
->>>>>>> 5e262202
+}