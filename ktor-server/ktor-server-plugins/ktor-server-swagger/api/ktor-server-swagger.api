--- conflicted
+++ resolved
@@ -1,17 +1,14 @@
 public final class io/ktor/server/plugins/swagger/SwaggerConfig {
 	public fun <init> ()V
 	public final fun customStyle (Ljava/lang/String;)V
-<<<<<<< HEAD
 	public final fun getDeepLinking ()Z
 	public final fun getPackageLocation ()Ljava/lang/String;
 	public final fun getVersion ()Ljava/lang/String;
 	public final fun setDeepLinking (Z)V
-=======
 	public final fun getFaviconLocation ()Ljava/lang/String;
 	public final fun getPackageLocation ()Ljava/lang/String;
 	public final fun getVersion ()Ljava/lang/String;
 	public final fun setFaviconLocation (Ljava/lang/String;)V
->>>>>>> 5f100bf5
 	public final fun setPackageLocation (Ljava/lang/String;)V
 	public final fun setVersion (Ljava/lang/String;)V
 }
