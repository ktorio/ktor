/*
 * Copyright 2014-2023 JetBrains s.r.o and contributors. Use of this source code is governed by the Apache 2.0 license.
 */

package io.ktor.server.jetty.jakarta

import io.ktor.events.*
import io.ktor.server.application.*
import io.ktor.server.engine.*
import kotlinx.coroutines.CompletableJob
import org.eclipse.jetty.server.HttpConfiguration
import org.eclipse.jetty.server.Server
import org.eclipse.jetty.server.ServerConnector
import org.eclipse.jetty.util.thread.QueuedThreadPool
import kotlin.time.Duration
import kotlin.time.Duration.Companion.seconds

/**
 * [ApplicationEngine] base type for running in a standalone Jetty
 *
 * [Report a problem](https://ktor.io/feedback/?fqname=io.ktor.server.jetty.jakarta.JettyApplicationEngineBase)
 */
public open class JettyApplicationEngineBase(
    environment: ApplicationEnvironment,
    monitor: Events,
    developmentMode: Boolean,
    /**
     * Application engine configuration specifying engine-specific options such as parallelism level.
     */
    public val configuration: Configuration,
    private val applicationProvider: () -> Application
) : BaseApplicationEngine(environment, monitor, developmentMode) {

    /**
     * Jetty-specific engine configuration
     *
     * [Report a problem](https://ktor.io/feedback/?fqname=io.ktor.server.jetty.jakarta.JettyApplicationEngineBase.Configuration)
     */
    public class Configuration : BaseApplicationEngine.Configuration() {
        /**
         * Property function that will be called during Jetty server initialization
         * with the server instance as receiver.
         *
         * [Report a problem](https://ktor.io/feedback/?fqname=io.ktor.server.jetty.jakarta.JettyApplicationEngineBase.Configuration.configureServer)
         */
        public var configureServer: Server.() -> Unit = {}

        /**
         * Property function that will be called during Jetty server initialization with the http configuration instance
         * that is passed to the managed connectors as a receiver.
         */
        public var httpConfiguration: HttpConfiguration.() -> Unit = {}

        /**
         * The duration of time that a connection can be idle before the connector takes action to close the connection.
         *
         * [Report a problem](https://ktor.io/feedback/?fqname=io.ktor.server.jetty.jakarta.JettyApplicationEngineBase.Configuration.idleTimeout)
         */
        public var idleTimeout: Duration = 30.seconds
    }

    private var cancellationJob: CompletableJob? = null

    /**
     * Jetty server instance being configuring and starting
     */
<<<<<<< HEAD
    protected val server: Server =
        Server(QueuedThreadPool()).apply {
            initializeServer(configuration)
        }
=======
    protected val server: Server = Server().apply {
        initializeServer(configuration)
        configuration.configureServer(this)
    }
>>>>>>> 1331e2e5

    override fun start(wait: Boolean): JettyApplicationEngineBase {
        server.start()
        cancellationJob = stopServerOnCancellation(
            applicationProvider(),
            configuration.shutdownGracePeriod,
            configuration.shutdownTimeout
        )

        val connectors = server.connectors
            .zip(configuration.connectors)
            .map { it.second.withPort((it.first as ServerConnector).localPort) }
        resolvedConnectorsDeferred.complete(connectors)

        monitor.raiseCatching(ServerReady, environment, environment.log)

        if (wait) {
            server.join()
            stop(configuration.shutdownGracePeriod, configuration.shutdownTimeout)
        }
        return this
    }

    override fun stop(gracePeriodMillis: Long, timeoutMillis: Long) {
        cancellationJob?.complete()
        monitor.raise(ApplicationStopPreparing, environment)
        server.stopTimeout = timeoutMillis
        server.stop()
        server.destroy()
    }

    override fun toString(): String {
        return "Jetty($environment)"
    }
}<|MERGE_RESOLUTION|>--- conflicted
+++ resolved
@@ -64,17 +64,11 @@
     /**
      * Jetty server instance being configuring and starting
      */
-<<<<<<< HEAD
     protected val server: Server =
         Server(QueuedThreadPool()).apply {
             initializeServer(configuration)
+            configuration.configureServer(this)
         }
-=======
-    protected val server: Server = Server().apply {
-        initializeServer(configuration)
-        configuration.configureServer(this)
-    }
->>>>>>> 1331e2e5
 
     override fun start(wait: Boolean): JettyApplicationEngineBase {
         server.start()
