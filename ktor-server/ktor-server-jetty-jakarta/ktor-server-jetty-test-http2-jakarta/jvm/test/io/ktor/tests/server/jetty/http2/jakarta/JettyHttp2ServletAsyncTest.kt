/*
 * Copyright 2014-2023 JetBrains s.r.o and contributors. Use of this source code is governed by the Apache 2.0 license.
 */

package io.ktor.tests.server.jetty.http2.jakarta

import io.ktor.server.jetty.jakarta.*
import io.ktor.server.testing.suites.*
import kotlin.test.*

class JettyHttp2AsyncServletContainerCompressionTest :
    CompressionTestSuite<JettyApplicationEngineBase, JettyApplicationEngineBase.Configuration>(Servlet(async = true))

class JettyHttp2AsyncServletContainerContentTest :
    ContentTestSuite<JettyApplicationEngineBase, JettyApplicationEngineBase.Configuration>(Servlet(async = true))

class JettyHttp2AsyncServletContainerHttpServerCommonTest :
    HttpServerCommonTestSuite<JettyApplicationEngineBase, JettyApplicationEngineBase.Configuration>(
        Servlet(async = true)
    ) {
    override fun testFlushingHeaders() {
        // no op
    }
}

class JettyHttp2AsyncServletContainerHttpServerJvmTest :
    HttpServerJvmTestSuite<JettyApplicationEngineBase, JettyApplicationEngineBase.Configuration>(
        Servlet(async = true)
    ) {
    @Ignore
    override fun testPipelining() {
    }

    @Ignore
    override fun testPipeliningWithFlushingHeaders() {
    }
}

class JettyHttp2AsyncServletContainerSustainabilityTest :
<<<<<<< HEAD
    SustainabilityTestSuite<JettyApplicationEngineBase, JettyApplicationEngineBase.Configuration>(Servlet(async = true)) {

    override fun configure(configuration: JettyApplicationEngineBase.Configuration) {
        configuration.callGroupSize = 5
    }
=======
    SustainabilityTestSuite<JettyApplicationEngineBase, JettyApplicationEngineBase.Configuration>(
        Servlet(async = true)
    ) {
    @Ignore
    override fun validateCallCoroutineContext() {}
>>>>>>> c1103e7e
}<|MERGE_RESOLUTION|>--- conflicted
+++ resolved
@@ -37,17 +37,13 @@
 }
 
 class JettyHttp2AsyncServletContainerSustainabilityTest :
-<<<<<<< HEAD
-    SustainabilityTestSuite<JettyApplicationEngineBase, JettyApplicationEngineBase.Configuration>(Servlet(async = true)) {
-
+    SustainabilityTestSuite<JettyApplicationEngineBase, JettyApplicationEngineBase.Configuration>(
+        Servlet(async = true)
+    ) {
     override fun configure(configuration: JettyApplicationEngineBase.Configuration) {
         configuration.callGroupSize = 5
     }
-=======
-    SustainabilityTestSuite<JettyApplicationEngineBase, JettyApplicationEngineBase.Configuration>(
-        Servlet(async = true)
-    ) {
+
     @Ignore
     override fun validateCallCoroutineContext() {}
->>>>>>> c1103e7e
 }