/*
 * Copyright 2014-2025 JetBrains s.r.o and contributors. Use of this source code is governed by the Apache 2.0 license.
 */

@file:OptIn(ExperimentalKotlinGradlePluginApi::class)

import ktorbuild.KtorBuildExtension
import ktorbuild.internal.*
import ktorbuild.internal.gradle.maybeNamed
import ktorbuild.targets.*
import org.jetbrains.kotlin.gradle.ExperimentalKotlinGradlePluginApi
import org.jetbrains.kotlin.gradle.dsl.KotlinVersion

plugins {
    id("ktorbuild.base")
    kotlin("multiplatform")
    id("org.jetbrains.kotlinx.atomicfu")
    id("ktorbuild.codestyle")
}

kotlin {
    jvmToolchain(KtorBuildExtension.DEFAULT_JDK)
    explicitApi()

    compilerOptions {
        progressiveMode = ktorBuild.kotlinLanguageVersion.map { it >= KotlinVersion.DEFAULT }
        apiVersion = ktorBuild.kotlinApiVersion
        languageVersion = ktorBuild.kotlinLanguageVersion
        freeCompilerArgs.addAll("-Xexpect-actual-classes")
    }

    applyHierarchyTemplate(KtorTargets.hierarchyTemplate)
    addTargets(ktorBuild.targets)
<<<<<<< HEAD

    // Specify JVM toolchain later to prevent it from being evaluated before it was configured.
    // TODO: Remove `afterEvaluate` when the BCV issue triggering JVM toolchain evaluation is fixed
    //   https://github.com/Kotlin/binary-compatibility-validator/issues/286
    if (!ktorBuild.targets.hasAndroidJvm || !plugins.hasPlugin("com.android.library")) {
        afterEvaluate {
            jvmToolchain {
                languageVersion = ktorBuild.jvmToolchain
            }
        }
    }
=======
>>>>>>> c9712a38
}

val targets = ktorBuild.targets

configureCommon()
if (targets.hasJvm) configureJvm()
if (targets.hasJs) configureJs()
if (targets.hasWasmJs) configureWasmJs()
//if (targets.hasAndroidJvm && plugins.hasPlugin("com.android.library")) {
////    kotlin {
////        sourceSets {
////            androidMain
////            androidUnitTest
////            androidInstrumentedTest
////        }
////    }
//}

if (targets.hasJsOrWasmJs) {
    tasks.configureEach {
        if (name == "compileJsAndWasmSharedMainKotlinMetadata") enabled = false
    }
}

// Run native tests only on matching host.
// There is no need to configure `onlyIf` for Darwin targets as they're configured by KGP.
@Suppress("UnstableApiUsage")
if (targets.hasNative) {
    tasks.maybeNamed("linkDebugTestLinuxX64") {
        val os = ktorBuild.os.get()
        onlyIf("run only on Linux") { os.isLinux }
    }
    tasks.maybeNamed("linkDebugTestLinuxArm64") {
        val os = ktorBuild.os.get()
        onlyIf("run only on Linux") { os.isLinux }
    }
    tasks.maybeNamed("linkDebugTestMingwX64") {
        val os = ktorBuild.os.get()
        onlyIf("run only on Windows") { os.isWindows }
    }
}

setupTrain()
if (ktorBuild.isCI.get()) configureTestTasksOnCi()<|MERGE_RESOLUTION|>--- conflicted
+++ resolved
@@ -31,20 +31,6 @@
 
     applyHierarchyTemplate(KtorTargets.hierarchyTemplate)
     addTargets(ktorBuild.targets)
-<<<<<<< HEAD
-
-    // Specify JVM toolchain later to prevent it from being evaluated before it was configured.
-    // TODO: Remove `afterEvaluate` when the BCV issue triggering JVM toolchain evaluation is fixed
-    //   https://github.com/Kotlin/binary-compatibility-validator/issues/286
-    if (!ktorBuild.targets.hasAndroidJvm || !plugins.hasPlugin("com.android.library")) {
-        afterEvaluate {
-            jvmToolchain {
-                languageVersion = ktorBuild.jvmToolchain
-            }
-        }
-    }
-=======
->>>>>>> c9712a38
 }
 
 val targets = ktorBuild.targets
@@ -53,15 +39,6 @@
 if (targets.hasJvm) configureJvm()
 if (targets.hasJs) configureJs()
 if (targets.hasWasmJs) configureWasmJs()
-//if (targets.hasAndroidJvm && plugins.hasPlugin("com.android.library")) {
-////    kotlin {
-////        sourceSets {
-////            androidMain
-////            androidUnitTest
-////            androidInstrumentedTest
-////        }
-////    }
-//}
 
 if (targets.hasJsOrWasmJs) {
     tasks.configureEach {
