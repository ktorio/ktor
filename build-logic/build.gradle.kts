/*
 * Copyright 2014-2025 JetBrains s.r.o and contributors. Use of this source code is governed by the Apache 2.0 license.
 */

plugins {
    `kotlin-dsl`
}

dependencies {
    implementation(libs.kotlin.gradlePlugin)
    implementation(libs.kotlin.serialization)
    implementation(libs.kotlinx.atomicfu.gradlePlugin)
    implementation(libs.kotlinx.binaryCompatibilityValidator)
    implementation(libs.dokka.gradlePlugin)
    implementation(libs.develocity)
    implementation(libs.gradleDoctor)
    implementation(libs.kotlinter)
<<<<<<< HEAD
    implementation(libs.android.kmp.library)
=======
    implementation(libs.mavenPublishing)
>>>>>>> 3fbecbe3

    // A hack to make version catalogs accessible from buildSrc sources
    // https://github.com/gradle/gradle/issues/15383#issuecomment-779893192
    implementation(files(libs.javaClass.superclass.protectionDomain.codeSource.location))
}

// Should be synced with gradle/gradle-daemon-jvm.properties
kotlin {
    jvmToolchain(21)

    compilerOptions {
        allWarningsAsErrors = true
    }
}<|MERGE_RESOLUTION|>--- conflicted
+++ resolved
@@ -15,11 +15,8 @@
     implementation(libs.develocity)
     implementation(libs.gradleDoctor)
     implementation(libs.kotlinter)
-<<<<<<< HEAD
+    implementation(libs.mavenPublishing)
     implementation(libs.android.kmp.library)
-=======
-    implementation(libs.mavenPublishing)
->>>>>>> 3fbecbe3
 
     // A hack to make version catalogs accessible from buildSrc sources
     // https://github.com/gradle/gradle/issues/15383#issuecomment-779893192
