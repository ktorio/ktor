--- conflicted
+++ resolved
@@ -52,28 +52,11 @@
     /**
      * Create [TLSConfig].
      */
-<<<<<<< HEAD
-    fun build(): TLSConfig {
-        val secureRandomInstance = try {
-            SecureRandom.getInstanceStrong()
-        } catch (e: NoSuchMethodError) {
-            //SecureRandom.getInstanceStrong() requires JVM 1.8 and for Android api level 26
-            //if getInstanceStrong() is not available use non-blocking SecureRandom() to get instance
-            SecureRandom()
-        }
-        return TLSConfig(
-            random ?: secureRandomInstance,
-            certificates, trustManager as? X509TrustManager ?: findTrustManager(),
-            cipherSuites, serverName
-        )
-    }
-=======
     fun build(): TLSConfig = TLSConfig(
         random ?: SecureRandom(),
         certificates, trustManager as? X509TrustManager ?: findTrustManager(),
         cipherSuites, serverName
     )
->>>>>>> e0525a27
 }
 
 /**
