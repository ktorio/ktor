--- conflicted
+++ resolved
@@ -59,17 +59,12 @@
     // so it can be accessed inside js("") function
     private fun createWebSocket(urlString_capturingHack: String, headers: Headers): WebSocket {
         return if (PlatformUtils.IS_NODE) {
-<<<<<<< HEAD
-            val ws_capturingHack = js("require('ws')")
+            val ws_capturingHack = js("eval('require')('ws')")
             val headers_capturingHack: dynamic = object {}
             headers.forEach { name, values ->
                 headers_capturingHack[name] = values.joinToString(",")
             }
             js("new ws_capturingHack(urlString_capturingHack, { headers: headers_capturingHack } )")
-=======
-            val ws_capturingHack = js("eval('require')('ws')")
-            js("new ws_capturingHack(urlString_capturingHack)")
->>>>>>> 238d0cc3
         } else {
             js("new WebSocket(urlString_capturingHack)")
         }
