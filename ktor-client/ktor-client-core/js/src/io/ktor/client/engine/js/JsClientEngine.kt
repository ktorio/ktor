--- conflicted
+++ resolved
@@ -56,30 +56,6 @@
         )
     }
 
-<<<<<<< HEAD
-    @Suppress(
-        // Adding "_capturingHack" to reduce chances of JS IR backend to rename variable,
-        // so it can be accessed inside js("") function
-        "LocalVariableName",
-        // used in js() calls
-        "UNUSED_VARIABLE", "UNUSED_PARAMETER",
-    )
-    private fun createWebSocket(urlString_capturingHack: String, headers: Headers): WebSocket {
-        return if (PlatformUtils.IS_NODE) {
-            val ws_capturingHack = js("require('ws')")
-            val headers_capturingHack: dynamic = object {}
-            headers.forEach { name, values ->
-                val value = values.joinToString(",")
-                headers_capturingHack[name] = value
-            }
-            js("new ws_capturingHack(urlString_capturingHack, { headers: headers_capturingHack })")
-        } else {
-            js("new WebSocket(urlString_capturingHack)")
-        }
-    }
-
-=======
->>>>>>> e3b5f604
     private suspend fun executeWebSocketRequest(
         request: HttpRequestData,
         callContext: CoroutineContext
@@ -87,15 +63,11 @@
         val requestTime = GMTDate()
 
         val urlString = request.url.toString()
-<<<<<<< HEAD
-        val socket: WebSocket = createWebSocket(urlString, request.headers)
-=======
         val socket = if (PlatformUtils.IS_NODE) {
             NodeWebsocket(urlString)
         } else {
             WebSocket(urlString)
         }
->>>>>>> e3b5f604
 
         try {
             socket.awaitConnection()
