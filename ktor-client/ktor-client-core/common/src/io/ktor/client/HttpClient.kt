/*
* Copyright 2014-2021 JetBrains s.r.o and contributors. Use of this source code is governed by the Apache 2.0 license.
*/

package io.ktor.client

import io.ktor.client.call.*
import io.ktor.client.engine.*
import io.ktor.client.plugins.*
import io.ktor.client.request.*
import io.ktor.client.statement.*
import io.ktor.client.utils.*
import io.ktor.client.utils.checkCoroutinesVersion
import io.ktor.events.*
import io.ktor.util.*
import io.ktor.utils.io.*
import io.ktor.utils.io.concurrent.*
import io.ktor.utils.io.core.*
import kotlinx.atomicfu.*
import kotlinx.coroutines.*
import kotlin.coroutines.*

/**
 * Constructs an asynchronous [HttpClient] using optional [block] for configuring this client.
 *
 * The [HttpClientEngine] is selected from the dependencies.
 * https://ktor.io/clients/http-client/engines.html
 */
@HttpClientDsl
public expect fun HttpClient(
    block: HttpClientConfig<*>.() -> Unit = {}
): HttpClient

/**
 * Constructs an asynchronous [HttpClient] using the specified [engineFactory]
 * and an optional [block] for configuring this client.
 */
@HttpClientDsl
public fun <T : HttpClientEngineConfig> HttpClient(
    engineFactory: HttpClientEngineFactory<T>,
    block: HttpClientConfig<T>.() -> Unit = {}
): HttpClient {
    val config: HttpClientConfig<T> = HttpClientConfig<T>().apply(block)
    val engine = engineFactory.create(config.engineConfig)
    val client = HttpClient(engine, config, manageEngine = true)

    // If the engine was created using factory Ktor is responsible for its lifecycle management. Otherwise user has to
    // close engine by themself.
    client.coroutineContext[Job]!!.invokeOnCompletion {
        engine.close()
    }

    return client
}

/**
 * Constructs an asynchronous [HttpClient] using the specified [engine]
 * and a [block] for configuring this client.
 */
@HttpClientDsl
public fun HttpClient(
    engine: HttpClientEngine,
    block: HttpClientConfig<*>.() -> Unit
): HttpClient = HttpClient(engine, HttpClientConfig<HttpClientEngineConfig>().apply(block), manageEngine = false)

/**
 * Asynchronous client to perform HTTP requests.
 *
 * This is a generic implementation that uses a specific engine [HttpClientEngine].
 * @property engine: [HttpClientEngine] for executing requests.
 */
@OptIn(InternalCoroutinesApi::class, InternalAPI::class)
public class HttpClient(
    public val engine: HttpClientEngine,
    private val userConfig: HttpClientConfig<out HttpClientEngineConfig> = HttpClientConfig()
) : CoroutineScope, Closeable {
    private var manageEngine: Boolean by shared(false)

    internal constructor(
        engine: HttpClientEngine,
        userConfig: HttpClientConfig<out HttpClientEngineConfig>,
        manageEngine: Boolean
    ) : this(engine, userConfig) {
        this.manageEngine = manageEngine
    }

    private val closed = atomic(false)

    private val clientJob: CompletableJob = Job(engine.coroutineContext[Job])

    public override val coroutineContext: CoroutineContext = engine.coroutineContext + clientJob

    /**
     * Pipeline used for processing all the requests sent by this client.
     */
    public val requestPipeline: HttpRequestPipeline = HttpRequestPipeline(userConfig.developmentMode)

    /**
     * Pipeline used for processing all the responses sent by the server.
     */
    public val responsePipeline: HttpResponsePipeline = HttpResponsePipeline(userConfig.developmentMode)

    /**
     * Pipeline used for sending the request.
     */
    public val sendPipeline: HttpSendPipeline = HttpSendPipeline(userConfig.developmentMode)

    /**
     * Pipeline used for receiving request.
     */
    public val receivePipeline: HttpReceivePipeline = HttpReceivePipeline(userConfig.developmentMode)

    /**
     * Typed attributes used as a lightweight container for this client.
     */
    public val attributes: Attributes = Attributes(concurrent = true)

    /**
     * Client engine config.
     */
    public val engineConfig: HttpClientEngineConfig = engine.config

    /**
     * Provides events on client lifecycle
     */
    public val monitor: Events = Events()

    internal val config = HttpClientConfig<HttpClientEngineConfig>()

    init {
        checkCoroutinesVersion()

        if (manageEngine) {
            clientJob.invokeOnCompletion {
                if (it != null) {
                    engine.cancel()
                }
            }
        }

        engine.install(this)

        sendPipeline.intercept(HttpSendPipeline.Receive) { call ->
            check(call is HttpClientCall) { "Error: HttpClientCall expected, but found $call(${call::class})." }
            val response = receivePipeline.execute(Unit, call.response)
            call.response = response
            proceedWith(call)
        }

        with(userConfig) {
            config.install(HttpRequestLifecycle)
            config.install(BodyProgress)

            if (useDefaultTransformers) {
                config.install(HttpPlainText)
                config.install("DefaultTransformers") { defaultTransformers() }
            }

            config.install(HttpSend)
            config.install(HttpCallValidator)

            if (followRedirects) {
                config.install(HttpRedirect)
            }

            config += this
            config.install(HttpRequestRetry)

            config.addDefaultResponseValidation()

            config.install(this@HttpClient)
        }

        responsePipeline.intercept(HttpResponsePipeline.Receive) {
            try {
                proceed()
            } catch (cause: Throwable) {
                monitor.raise(HttpResponseReceiveFailed, HttpResponseReceiveFail(context.response, cause))
                throw cause
            }
        }

        makeShared()
    }

    /**
     * Creates a new [HttpClientCall] from a request [builder].
     */
    internal suspend fun execute(builder: HttpRequestBuilder): HttpClientCall {
        monitor.raise(HttpRequestCreated, builder)

        return requestPipeline.execute(builder, builder.body) as HttpClientCall
    }

    /**
     * Check if the specified [capability] is supported by this client.
     */
    public fun isSupported(capability: HttpClientEngineCapability<*>): Boolean {
        return engine.supportedCapabilities.contains(capability)
    }

    /**
     * Returns a new [HttpClient] copying this client configuration,
     * and additionally configured by the [block] parameter.
     */
    public fun config(block: HttpClientConfig<*>.() -> Unit): HttpClient = HttpClient(
        engine,
        HttpClientConfig<HttpClientEngineConfig>().apply {
            plusAssign(userConfig)
            block()
        },
        manageEngine
    )

    /**
     * Closes the underlying [engine].
     */
    override fun close() {
        val success = closed.compareAndSet(false, true)
        if (!success) return

        val installedFeatures = attributes[PLUGIN_INSTALLED_LIST]
        installedFeatures.allKeys.forEach { key ->
            @Suppress("UNCHECKED_CAST")
<<<<<<< HEAD
            val plugin = attributes[key as AttributeKey<Any>]
=======
            val plugin = installedFeatures[key as AttributeKey<Any>]
>>>>>>> ad41d44a

            if (plugin is Closeable) {
                plugin.close()
            }
        }

        clientJob.complete()
        if (manageEngine) {
            engine.close()
        }
    }

    override fun toString(): String = "HttpClient[$engine]"
}<|MERGE_RESOLUTION|>--- conflicted
+++ resolved
@@ -222,11 +222,7 @@
         val installedFeatures = attributes[PLUGIN_INSTALLED_LIST]
         installedFeatures.allKeys.forEach { key ->
             @Suppress("UNCHECKED_CAST")
-<<<<<<< HEAD
-            val plugin = attributes[key as AttributeKey<Any>]
-=======
             val plugin = installedFeatures[key as AttributeKey<Any>]
->>>>>>> ad41d44a
 
             if (plugin is Closeable) {
                 plugin.close()
