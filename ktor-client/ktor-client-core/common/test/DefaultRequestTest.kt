import io.ktor.client.*
import io.ktor.client.engine.mock.*
import io.ktor.client.plugins.*
import io.ktor.client.request.*
import io.ktor.client.statement.*
import io.ktor.http.*
import io.ktor.test.dispatcher.*
import io.ktor.util.*
import kotlin.test.*

/*
 * Copyright 2014-2021 JetBrains s.r.o and contributors. Use of this source code is governed by the Apache 2.0 license.
 */

class DefaultRequestTest {

    @Test
    fun testDefaultPathWithDir() = testSuspend {
        val client = HttpClient(MockEngine) {
            engine {
                addHandler {
                    respond(it.url.toString())
                }
            }

            defaultRequest {
                url("http://base.url/path/")
            }
        }

        assertEquals("http://base.url/path/", client.get { }.bodyAsText())
        assertEquals("http://base.url/", client.get("/").bodyAsText())
        assertEquals("http://base.url/path/file", client.get("file").bodyAsText())
        assertEquals("http://base.url/other_path", client.get("/other_path").bodyAsText())
        assertEquals("http://other.host/other_path", client.get("//other.host/other_path").bodyAsText())
    }

    @Test
    fun testDefaultPathWithFile() = testSuspend {
        val client = HttpClient(MockEngine) {
            engine {
                addHandler {
                    respond(it.url.toString())
                }
            }

            defaultRequest {
                url("http://base.url/path/default_file")
            }
        }

        assertEquals("http://base.url/path/default_file", client.get {}.bodyAsText())
        assertEquals("http://base.url/", client.get("/").bodyAsText())
        assertEquals("http://base.url/path/file", client.get("file").bodyAsText())
        assertEquals("http://base.url/other_path", client.get("/other_path").bodyAsText())
        assertEquals("http://other.host/other_path", client.get("//other.host/other_path").bodyAsText())
    }

    @Test
    fun testDefaultWithoutUrl() = testSuspend {
        val client = HttpClient(MockEngine) {
            engine {
                addHandler {
                    respond(it.url.toString())
                }
            }

            defaultRequest {}
        }

        assertEquals("${URLBuilder.Companion.origin}/", client.get {}.bodyAsText())
        assertEquals("${URLBuilder.Companion.origin}/", client.get("/").bodyAsText())
        assertEquals("${URLBuilder.Companion.origin}/file", client.get("file").bodyAsText())
        assertEquals("${URLBuilder.Companion.origin}/other_path", client.get("/other_path").bodyAsText())
        assertEquals("http://other.host/other_path", client.get("//other.host/other_path").bodyAsText())
    }

    @Test
    fun testDefaultHeader() = testSuspend {
        val client = HttpClient(MockEngine) {
            engine {
                addHandler {
<<<<<<< HEAD
                    respond(it.headers["header-1"] + " " + it.headers["header-2"])
=======
                    respond(it.headers.getAll("header-1")!!.joinToString() + ", " + it.headers["header-2"])
>>>>>>> 261ce168
                }
            }

            defaultRequest {
                headers.append("header-1", "value-default-1")
                headers.appendIfNameAbsent("header-2", "value-default-2")
            }
        }

        assertEquals(
            "value-1, value-default-1, value-2",
            client.get {
                headers["header-1"] = "value-1" // appends
                headers["header-2"] = "value-2" // sets
            }.bodyAsText()
        )
    }
}<|MERGE_RESOLUTION|>--- conflicted
+++ resolved
@@ -80,11 +80,7 @@
         val client = HttpClient(MockEngine) {
             engine {
                 addHandler {
-<<<<<<< HEAD
-                    respond(it.headers["header-1"] + " " + it.headers["header-2"])
-=======
                     respond(it.headers.getAll("header-1")!!.joinToString() + ", " + it.headers["header-2"])
->>>>>>> 261ce168
                 }
             }
 
