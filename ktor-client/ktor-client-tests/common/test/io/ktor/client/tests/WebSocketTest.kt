--- conflicted
+++ resolved
@@ -99,7 +99,6 @@
     }
 
     @Test
-<<<<<<< HEAD
     fun testWsHandshakeHeaders() = clientTests(ENGINES_WITHOUT_WEBSOCKETS + "native:CIO") {
         // browser websocket client does not support custom headers so the test gets ignored
         if (PlatformUtils.IS_BROWSER) return@clientTests
@@ -119,33 +118,10 @@
                 Json.decodeFromString<Map<String, List<String>>>(frame.readText())
             val header = headers[CUSTOM_HEADER]?.first()
             assertEquals(CUSTOM_HEADER_VALUE, header)
-=======
-    fun testWsHandshakeHeaders() =
-        clientTests(ENGINES_WITHOUT_WEBSOCKETS + "native:CIO") {
-            if (PlatformUtils.IS_BROWSER) return@clientTests // browser websocket client does not support custom headers so the test gets ignored
-            config {
-                install(WebSockets)
-            }
-
-            test { client ->
-                val session = client.webSocketSession {
-                    url("$TEST_WEBSOCKET_SERVER/websockets/headers")
-                    header(CUSTOM_HEADER, CUSTOM_HEADER_VALUE)
-                }
-
-                val frame = session.incoming.receive()
-                assertTrue(frame is Frame.Text)
-                val headers =
-                    Json.decodeFromString<Map<String, List<String>>>(frame.readText())
-                val header = headers[CUSTOM_HEADER]?.first()
-                assertEquals(CUSTOM_HEADER_VALUE, header)
-            }
->>>>>>> 46cef693
-        }
-    }
-
-    @Test
-<<<<<<< HEAD
+        }
+    }
+
+    @Test
     fun testWsHandshakeHeadersWithMultipleValues() = clientTests(ENGINES_WITHOUT_WEBSOCKETS + "native:CIO") {
         // browser websocket client does not support custom headers so the test gets ignored
         if (PlatformUtils.IS_BROWSER) return@clientTests
@@ -166,29 +142,6 @@
             val headers = Json.decodeFromString<Map<String, List<String>>>(frameText)
             val header = headers[CUSTOM_HEADER]?.first()
             assertEquals("$CUSTOM_HEADER_VALUE,$CUSTOM_HEADER_VALUE", header)
-=======
-    fun testWsHandshakeHeadersWithMultipleValues() =
-        clientTests(ENGINES_WITHOUT_WEBSOCKETS + "native:CIO") {
-            if (PlatformUtils.IS_BROWSER) return@clientTests // browser websocket client does not support custom headers so the test gets ignored
-            config {
-                install(WebSockets)
-            }
-
-            test { client ->
-                val session = client.webSocketSession {
-                    url("$TEST_WEBSOCKET_SERVER/websockets/headers")
-                    header(CUSTOM_HEADER, CUSTOM_HEADER_VALUE)
-                    header(CUSTOM_HEADER, CUSTOM_HEADER_VALUE)
-                }
-
-                val frame = session.incoming.receive()
-                assertTrue(frame is Frame.Text)
-                val headers =
-                    Json.decodeFromString<Map<String, List<String>>>(frame.readText())
-                val header = headers[CUSTOM_HEADER]
-                assertEquals(listOf(CUSTOM_HEADER_VALUE, CUSTOM_HEADER_VALUE), header)
-            }
->>>>>>> 46cef693
         }
     }
 
