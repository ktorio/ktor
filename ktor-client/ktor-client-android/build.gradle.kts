--- conflicted
+++ resolved
@@ -12,24 +12,15 @@
 kotlin {
     sourceSets {
         jvmMain.dependencies {
-<<<<<<< HEAD
-            api(project(":ktor-client:ktor-client-core"))
+            api(projects.ktorClientCore)
             // Used to compile against Android SDK without the android plugin
             compileOnly(libs.robolectric.android)
-        }
-        jvmTest.dependencies {
-            api(project(":ktor-client:ktor-client-tests"))
-            api(project(":ktor-network:ktor-network-tls"))
-            api(project(":ktor-network:ktor-network-tls:ktor-network-tls-certificates"))
-            implementation(libs.robolectric.android)
-=======
-            api(projects.ktorClientCore)
         }
         jvmTest.dependencies {
             api(projects.ktorClientTests)
             api(projects.ktorNetworkTls)
             api(projects.ktorNetworkTlsCertificates)
->>>>>>> a221cbcb
+            implementation(libs.robolectric.android)
         }
     }
 }
