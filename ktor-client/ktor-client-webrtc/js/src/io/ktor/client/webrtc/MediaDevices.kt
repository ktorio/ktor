--- conflicted
+++ resolved
@@ -11,8 +11,6 @@
 import org.w3c.dom.mediacapture.MediaStreamConstraints
 import org.w3c.dom.mediacapture.MediaStreamTrack
 
-<<<<<<< HEAD
-=======
 private inline fun <T> withPermissionException(mediaType: String, block: () -> T): T {
     try {
         return block()
@@ -24,7 +22,6 @@
     }
 }
 
->>>>>>> 7d167369
 /**
  * MediaTrackFactory based on browser Navigator MediaDevices.
  * @see <a href="https://developer.mozilla.org/en-US/docs/Web/API/MediaDevices">MDN MediaDevices</a>
