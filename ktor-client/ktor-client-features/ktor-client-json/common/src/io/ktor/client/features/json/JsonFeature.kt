package io.ktor.client.features.json

import io.ktor.client.*
import io.ktor.client.features.*
import io.ktor.client.request.*
import io.ktor.client.response.*
import io.ktor.client.utils.*
import io.ktor.http.*
import io.ktor.util.*
import kotlinx.coroutines.io.*


/**
 * Platform default serializer.
 *
 * Uses service loader on jvm.
 * Consider to add one of the following dependencies:
 * - ktor-client-gson
 * - ktor-client-json
 */
expect fun defaultSerializer(): JsonSerializer

/**
 * [HttpClient] feature that serializes/de-serializes as JSON custom objects
 * to request and from response bodies using a [serializer].
 *
 * The default [serializer] is [GsonSerializer].
 *
 * Note: It will de-serialize the body response if the specified type is a public accessible class
 *       and the Content-Type is `application/json`
 */
class JsonFeature(
    val serializer: JsonSerializer,
    val allowedContentTypes: List<ContentType>
) {
    class Config {
        /**
         * Serialized that will be used for serializing requests bodies,
         * and de-serializing response bodies when Content-Type matches `application/json`.
         *
         * Default value is [defultSerializer]
         */
        var serializer: JsonSerializer? = null
        var allowedContentTypes: List<ContentType>? = null
    }

    companion object Feature : HttpClientFeature<Config, JsonFeature> {
        override val key: AttributeKey<JsonFeature> = AttributeKey("Json")

        override fun prepare(block: Config.() -> Unit): JsonFeature =
            JsonFeature(
                Config().apply(block).serializer ?: defaultSerializer(),
                Config().apply(block).allowedContentTypes ?: listOf(ContentType.Application.Json)
            )

        override fun install(feature: JsonFeature, scope: HttpClient) {
            scope.requestPipeline.intercept(HttpRequestPipeline.Transform) { payload ->
                feature.allowedContentTypes.forEach { context.accept(it) }

                if (feature.allowedContentTypes.none { context.contentType()?.match(it) == true })
                    return@intercept

                context.headers.remove(HttpHeaders.ContentType)

                if (payload is EmptyContent) {
                    proceedWith(feature.serializer.write(Unit))
                    return@intercept
                }

                proceedWith(feature.serializer.write(payload))
            }

            scope.responsePipeline.intercept(HttpResponsePipeline.Transform) { (info, body) ->
                if (body !is ByteReadChannel) return@intercept
<<<<<<< HEAD

=======
>>>>>>> 5580b898
                if (feature.allowedContentTypes.none { context.response.contentType()?.match(it) == true })
                    return@intercept
                try {
                    proceedWith(HttpResponseContainer(info, feature.serializer.read(info, body.readRemaining())))
                } finally {
                    context.close()
                }
            }
        }
    }
}

/**
 * Install [JsonFeature].
 */
fun HttpClientConfig<*>.Json(block: JsonFeature.Config.() -> Unit) {
    install(JsonFeature, block)
}<|MERGE_RESOLUTION|>--- conflicted
+++ resolved
@@ -20,38 +20,55 @@
  */
 expect fun defaultSerializer(): JsonSerializer
 
+@KtorExperimentalAPI
+fun defaultAllowedContentTypes(): List<ContentType> = listOf(ContentType.Application.Json)
+
 /**
  * [HttpClient] feature that serializes/de-serializes as JSON custom objects
  * to request and from response bodies using a [serializer].
  *
  * The default [serializer] is [GsonSerializer].
+ * The default [allowedContentTypes] is a list which contains [ContentType.Application.Json]
  *
  * Note: It will de-serialize the body response if the specified type is a public accessible class
- *       and the Content-Type is `application/json`
+ *       and the Content-Type is one of [allowedContentTypes] list.
+ *
  */
 class JsonFeature(
     val serializer: JsonSerializer,
-    val allowedContentTypes: List<ContentType>
+    @KtorExperimentalAPI val allowedContentTypes: List<ContentType>
 ) {
     class Config {
         /**
          * Serialized that will be used for serializing requests bodies,
-         * and de-serializing response bodies when Content-Type matches `application/json`.
+         * and de-serializing response bodies when Content-Type matches to one of [allowedContentTypes].
          *
-         * Default value is [defultSerializer]
+         * Default value for [serializer] is [defultSerializer].
+         * And default for [allowedContentTypes] is a list which contains [ContentType.Application.Json]
+         * If you want to allow other content types to be serialized into Json object, set [allowedContentTypes].
+         *
+         * Note: Empty [allowedContentTypes] is not allowed. (ex: allowedContentTypes = listOf())
+         *       If you force to set empty list, it would throw the exception on runtime.
          */
         var serializer: JsonSerializer? = null
-        var allowedContentTypes: List<ContentType>? = null
+        var allowedContentTypes: List<ContentType> = defaultAllowedContentTypes()
+        init {
+            if (allowedContentTypes.isEmpty()) {
+                throw EmptyContentTypeListException()
+            }
+        }
     }
 
     companion object Feature : HttpClientFeature<Config, JsonFeature> {
         override val key: AttributeKey<JsonFeature> = AttributeKey("Json")
 
-        override fun prepare(block: Config.() -> Unit): JsonFeature =
-            JsonFeature(
-                Config().apply(block).serializer ?: defaultSerializer(),
-                Config().apply(block).allowedContentTypes ?: listOf(ContentType.Application.Json)
-            )
+        override fun prepare(block: Config.() -> Unit): JsonFeature {
+            val config = Config().apply(block)
+            val serializer = config.serializer ?: defaultSerializer()
+            val allowedContentTypes = config.allowedContentTypes
+
+            return JsonFeature(serializer, allowedContentTypes)
+        }
 
         override fun install(feature: JsonFeature, scope: HttpClient) {
             scope.requestPipeline.intercept(HttpRequestPipeline.Transform) { payload ->
@@ -72,10 +89,7 @@
 
             scope.responsePipeline.intercept(HttpResponsePipeline.Transform) { (info, body) ->
                 if (body !is ByteReadChannel) return@intercept
-<<<<<<< HEAD
 
-=======
->>>>>>> 5580b898
                 if (feature.allowedContentTypes.none { context.response.contentType()?.match(it) == true })
                     return@intercept
                 try {
@@ -88,6 +102,8 @@
     }
 }
 
+internal class EmptyContentTypeListException : Throwable("at least one Content-Type should be given: default is listOf(ContentType.Application.Json)")
+
 /**
  * Install [JsonFeature].
  */
