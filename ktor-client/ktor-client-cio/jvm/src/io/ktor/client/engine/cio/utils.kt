/*
 * Copyright 2014-2019 JetBrains s.r.o and contributors. Use of this source code is governed by the Apache 2.0 license.
 */

package io.ktor.client.engine.cio

import io.ktor.client.call.*
import io.ktor.client.engine.*
import io.ktor.client.request.*
import io.ktor.client.utils.*
import io.ktor.http.*
import io.ktor.http.cio.*
import io.ktor.http.cio.websocket.*
import io.ktor.http.content.*
import io.ktor.util.date.*
import kotlinx.coroutines.*
import kotlinx.coroutines.io.*
import kotlinx.io.errors.*
import kotlin.coroutines.*

internal suspend fun HttpRequestData.write(
    output: ByteWriteChannel, callContext: CoroutineContext,
    overProxy: Boolean
) {
    val builder = RequestResponseBuilder()

    val contentLength = headers[HttpHeaders.ContentLength] ?: body.contentLength?.toString()
    val contentEncoding = headers[HttpHeaders.TransferEncoding]
    val responseEncoding = body.headers[HttpHeaders.TransferEncoding]
    val chunked = contentLength == null || responseEncoding == "chunked" || contentEncoding == "chunked"

    try {
<<<<<<< HEAD
        builder.requestLine(method, url.fullPath, HttpProtocolVersion.HTTP_1_1.toString())
        builder.headerLine("Host", url.host)
=======
        val urlString = if (overProxy) {
            url.toString()
        } else {
            url.fullPath
        }

        builder.requestLine(method, urlString, HttpProtocolVersion.HTTP_1_1.toString())
        builder.headerLine("Host", url.hostWithPort)
>>>>>>> 19054d03

        mergeHeaders(headers, body) { key, value ->
            builder.headerLine(key, value)
        }

        if (chunked && contentEncoding == null && responseEncoding == null && body !is OutgoingContent.NoContent) {
            builder.headerLine(HttpHeaders.TransferEncoding, "chunked")
        }

        builder.emptyLine()
        output.writePacket(builder.build())
        output.flush()
    } finally {
        builder.release()
    }

    val content = body
    if (content is OutgoingContent.NoContent)
        return

    val chunkedJob: EncoderJob? = if (chunked) encodeChunked(output, callContext) else null
    val channel = chunkedJob?.channel ?: output

    try {
        when (content) {
            is OutgoingContent.NoContent -> return
            is OutgoingContent.ByteArrayContent -> channel.writeFully(content.bytes())
            is OutgoingContent.ReadChannelContent -> content.readFrom().copyAndClose(channel)
            is OutgoingContent.WriteChannelContent -> content.writeTo(channel)
            is OutgoingContent.ProtocolUpgrade -> UnsupportedContentTypeException(content)
        }
    } catch (cause: Throwable) {
        channel.close(cause)
    } finally {
        channel.flush()
        chunkedJob?.channel?.close()
        chunkedJob?.join()
    }
}

internal suspend fun readResponse(
    requestTime: GMTDate,
    request: HttpRequestData,
    input: ByteReadChannel,
    output: ByteWriteChannel,
    callContext: CoroutineContext
): HttpResponseData {
    val rawResponse = parseResponse(input)
        ?: throw EOFException("Failed to parse HTTP response: unexpected EOF")

    val status = HttpStatusCode(rawResponse.status, rawResponse.statusText.toString())
    val contentLength = rawResponse.headers[HttpHeaders.ContentLength]?.toString()?.toLong() ?: -1L
    val transferEncoding = rawResponse.headers[HttpHeaders.TransferEncoding]
    val connectionType = ConnectionOptions.parse(rawResponse.headers[HttpHeaders.Connection])

    val headers = buildHeaders {
        appendAll(CIOHeaders(rawResponse.headers))
        rawResponse.headers.release()
    }

    val version = HttpProtocolVersion.parse(rawResponse.version)

    if (status == HttpStatusCode.SwitchingProtocols) {
        val session = RawWebSocket(input, output, masking = true, coroutineContext = callContext)
        return HttpResponseData(status, requestTime, headers, version, session, callContext)
    }

    val body = when {
        request.method == HttpMethod.Head ||
            status in listOf(HttpStatusCode.NotModified, HttpStatusCode.NoContent) ||
            status.isInformational() -> {
            ByteReadChannel.Empty
        }
        else -> {
            val httpBodyParser = GlobalScope.writer(callContext, autoFlush = true) {
                parseHttpBody(contentLength, transferEncoding, connectionType, input, channel)
            }

            httpBodyParser.channel
        }
    }

    return HttpResponseData(status, requestTime, headers, version, body, callContext)
}

internal fun HttpStatusCode.isInformational(): Boolean = (value / 100) == 1<|MERGE_RESOLUTION|>--- conflicted
+++ resolved
@@ -30,10 +30,7 @@
     val chunked = contentLength == null || responseEncoding == "chunked" || contentEncoding == "chunked"
 
     try {
-<<<<<<< HEAD
-        builder.requestLine(method, url.fullPath, HttpProtocolVersion.HTTP_1_1.toString())
-        builder.headerLine("Host", url.host)
-=======
+
         val urlString = if (overProxy) {
             url.toString()
         } else {
@@ -41,8 +38,7 @@
         }
 
         builder.requestLine(method, urlString, HttpProtocolVersion.HTTP_1_1.toString())
-        builder.headerLine("Host", url.hostWithPort)
->>>>>>> 19054d03
+        builder.headerLine("Host", url.host)
 
         mergeHeaders(headers, body) { key, value ->
             builder.headerLine(key, value)
