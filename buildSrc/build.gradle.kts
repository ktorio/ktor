--- conflicted
+++ resolved
@@ -5,10 +5,6 @@
 plugins {
     `kotlin-dsl`
     kotlin("plugin.serialization") version "1.9.22"
-<<<<<<< HEAD
-=======
-    id("org.gradle.kotlin.kotlin-dsl") version "4.3.1"
->>>>>>> 9bda7fe5
 }
 
 val buildSnapshotTrain = properties["build_snapshot_train"]?.toString().toBoolean()
