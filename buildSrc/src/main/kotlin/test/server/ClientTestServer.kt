/*
 * Copyright 2014-2022 JetBrains s.r.o and contributors. Use of this source code is governed by the Apache 2.0 license.
 */

package test.server

import io.ktor.client.tests.utils.tests.*
import io.ktor.http.*
import io.ktor.server.application.*
import io.ktor.server.plugins.defaultheaders.*
import io.ktor.server.request.*
import io.ktor.server.response.*
import io.ktor.server.routing.*
import io.ktor.server.websocket.*
import io.ktor.websocket.*
import test.server.tests.*

internal fun Application.tests() {
    install(WebSockets) {
        maxFrameSize = 4 * 1024L

        extensions {
            install(WebSocketDeflateExtension)
        }
    }

    authTestServer()
    encodingTestServer()
    serializationTestServer()
    cacheTestServer()
    loggingTestServer()
    contentTestServer()
    fullFormTest()
    redirectTest()
    pluginsTest()
    webSockets()
    multiPartFormDataTest()
    headersTestServer()
    timeoutTest()
    cookiesTest()
    buildersTest()
    downloadTest()
    uploadTest()
    jsonTest()
    multithreadedTest()
    eventsTest()
<<<<<<< HEAD
    bomTest()
=======
    serverSentEvents()
>>>>>>> f54f46cb

    routing {
        get("/") {
            call.respondText("Hello, world!")
        }
        post("/echo") {
            val response = call.receiveText()
            call.respond(response)
        }
        get("/echo_query") {
            val parameters = call.request.queryParameters.entries().joinToString { "${it.key}=${it.value}" }
            call.respondText(parameters)
        }
        post("/echo-with-content-type") {
            val response = call.receiveText()
            val contentType = call.request.header(HttpHeaders.ContentType)?.let { ContentType.parse(it) }
            call.respondBytes(response.toByteArray(), contentType)
        }
        get("/bytes") {
            val size = call.request.queryParameters["size"]!!.toInt()
            call.respondBytes(makeArray(size))
        }
        post("/content-type") {
            val contentType = call.request.header(HttpHeaders.ContentType)
            call.respondText(contentType ?: "")
        }
        delete("/delete") {
            call.respondText("OK ${call.receiveText()}")
        }
    }
}

internal fun Application.tlsTests() {
    install(DefaultHeaders) {
        header("X-Comment", "TLS test server")
    }
    install(WebSockets)
    routing {
        get("/") {
            call.respondText("Hello, TLS!")
        }
        route("websockets") {
            webSocket("echo") {
                for (frame in incoming) {
                    when (frame) {
                        is Frame.Text -> {
                            val text = frame.readText()
                            send(Frame.Text(text))
                        }

                        is Frame.Binary -> send(Frame.Binary(fin = true, frame.data))
                        else -> error("Unsupported frame type: ${frame.frameType}.")
                    }
                }
            }
        }
    }
}

internal suspend fun ApplicationCall.fail(text: String): Nothing {
    respondText(text, status = HttpStatusCode(400, text))
    error(text)
}<|MERGE_RESOLUTION|>--- conflicted
+++ resolved
@@ -44,11 +44,8 @@
     jsonTest()
     multithreadedTest()
     eventsTest()
-<<<<<<< HEAD
     bomTest()
-=======
     serverSentEvents()
->>>>>>> f54f46cb
 
     routing {
         get("/") {
