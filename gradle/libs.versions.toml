--- conflicted
+++ resolved
@@ -18,13 +18,8 @@
 jetty-alpn-boot = "8.1.13.v20181017"
 jetty-alpn-openjdk8 = "9.4.56.v20240826"
 
-<<<<<<< HEAD
-tomcat = "9.0.94"
+tomcat = "9.0.95"
 tomcat-jakarta = "10.1.30"
-=======
-tomcat = "9.0.95"
-tomcat-jakarta = "10.1.29"
->>>>>>> c3cf5c56
 
 apache = "4.1.5"
 apache5 = "5.3.1"
